from setuptools import setup, find_packages
from Cython.Build import cythonize
import numpy as np
<<<<<<< HEAD
import dependencies
from pybug.rasterize.c.shaders import build_c_shaders
=======
>>>>>>> 77d6cc97

build_c_shaders()

cpp_cython_modules = ["pybug/geodesics/kirsanov.pyx",
                  "pybug/shape/mesh/cpptrimesh.pyx",
<<<<<<< HEAD
                  "pybug/io/mesh/assimp.pyx"]
c_cython_modules = ["pybug/rasterize/opengl.pyx"]

cpp_exts = cythonize(cpp_cython_modules, nthreads=2, quiet=True,
                     language='c++')
c_exts = cythonize(c_cython_modules, nthreads=2, quiet=True, language='c')
for c_ext in c_exts:
    c_ext.extra_compile_args += ['-std=c99']
=======
                  "pybug/shape/mesh/normals.pyx",
                  "pybug/io/mesh/assimp.pyx",
                  "pybug/interpolation/cinterp.pyx",
                  "pybug/transform/fastpwa.pyx"]
>>>>>>> 77d6cc97

setup(name='pybug',
      version='0.2',
      description='iBUG Facial Modelling Toolkit',
      author='James Booth',
      author_email='james.booth08@imperial.ac.uk',
      include_dirs=[np.get_include()],
      ext_modules=cpp_exts + c_exts,
      packages=find_packages(),
      install_requires=['Cython>=0.18',
                        'decorator>=3.4.0',
                        'ipython>=0.13.2',
                        'matplotlib>=1.2.1',
                        'nose>=1.3.0',
                        'numpy>=1.7.1',
                        'Pillow>=2.0.0',
                        'pyvrml>=2.4',
                        'pyzmq>=13.0.2',
                        'scikit-learn>=0.13.1',
                        'scikit-image>=0.8.2',
                        'scipy>=0.12.0',
                        'Sphinx>=1.2b1',
                        'numpydoc>=0.4',
                        'tornado>=3.0.1'],
      extras_require={'mlabwrap': 'mlabwrap>=1.2',
                      '3d': 'mayavi>=4.3.0'},
      dependency_links=[
        'https://github.com/patricksnape/pyvrml/tarball/master#egg=pyvrml-2.4',
        'https://github.com/patricksnape/mlabwrap/tarball/master#egg=mlabwrap-1.2']
      )

# NOTE: Have to include the egg name in the dependency_links as well<|MERGE_RESOLUTION|>--- conflicted
+++ resolved
@@ -1,18 +1,16 @@
 from setuptools import setup, find_packages
 from Cython.Build import cythonize
 import numpy as np
-<<<<<<< HEAD
-import dependencies
 from pybug.rasterize.c.shaders import build_c_shaders
-=======
->>>>>>> 77d6cc97
 
 build_c_shaders()
 
 cpp_cython_modules = ["pybug/geodesics/kirsanov.pyx",
                   "pybug/shape/mesh/cpptrimesh.pyx",
-<<<<<<< HEAD
-                  "pybug/io/mesh/assimp.pyx"]
+                  "pybug/shape/mesh/normals.pyx",
+                  "pybug/io/mesh/assimp.pyx",
+                  "pybug/interpolation/cinterp.pyx",
+                  "pybug/transform/fastpwa.pyx"]
 c_cython_modules = ["pybug/rasterize/opengl.pyx"]
 
 cpp_exts = cythonize(cpp_cython_modules, nthreads=2, quiet=True,
@@ -20,12 +18,6 @@
 c_exts = cythonize(c_cython_modules, nthreads=2, quiet=True, language='c')
 for c_ext in c_exts:
     c_ext.extra_compile_args += ['-std=c99']
-=======
-                  "pybug/shape/mesh/normals.pyx",
-                  "pybug/io/mesh/assimp.pyx",
-                  "pybug/interpolation/cinterp.pyx",
-                  "pybug/transform/fastpwa.pyx"]
->>>>>>> 77d6cc97
 
 setup(name='pybug',
       version='0.2',
