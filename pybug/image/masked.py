from __future__ import division
from copy import deepcopy
import itertools
import numpy as np
from scipy.ndimage import binary_erosion
from pybug.image.base import Image
from pybug.image.boolean import BooleanImage
from pybug.visualize.base import ImageViewer
import pybug.features as fc


class MaskedImage(Image):
    r"""
    Represents an n-dimensional k-channel image, which has a mask.
    Images can be masked in order to identify a region of interest. All
    images implicitly have a mask that is defined as the the entire image.
    The mask is an instance of
    :class:`BooleanImage`.

    Parameters
    ----------
    image_data :  ndarray
        The pixel data for the image, where the last axis represents the
        number of channels.
    mask : (M, N) ``np.bool`` ndarray or :class:`BooleanImage`, optional
        A binary array representing the mask. Must be the same
        shape as the image. Only one mask is supported for an image (so the
        mask is applied to every channel equally).

        Default: :class:`BooleanImage` covering the whole image

    Raises
    ------
    ValueError
        Mask is not the same shape as the image
    """

    def __init__(self, image_data, mask=None):
        super(MaskedImage, self).__init__(image_data)
        if mask is not None:
            if not isinstance(mask, BooleanImage):
                mask_image = BooleanImage(mask)
            else:
                mask_image = mask
                # have a BooleanImage object that we definitely own
            if mask_image.shape == self.shape:
                self.mask = mask_image
            else:
                raise ValueError("Trying to construct a Masked Image of "
                                 "shape {} with a Mask of differing "
                                 "shape {}".format(self.shape,
                                                   mask.shape))
        else:
            # no mask provided - make the default.
            self.mask = BooleanImage.blank(self.shape, fill=True)

    # noinspection PyMethodOverriding
    @classmethod
    def _init_with_channel(cls, image_data_with_channel, mask):
        r"""
        Constructor that always requires the image has a
        channel on the last axis. Only used by from_vector. By default,
        just calls the constructor. Subclasses with constructors that don't
        require channel axes need to overwrite this.
        """
        return cls(image_data_with_channel, mask)

    @classmethod
    def blank(cls, shape, n_channels=1, fill=0, dtype=np.float, mask=None):
        r"""
        Returns a blank image

        Parameters
        ----------
        shape : tuple or list
            The shape of the image. Any floating point values are rounded up
            to the nearest integer.

        n_channels: int, optional
            The number of channels to create the image with

            Default: 1
        fill : int, optional
            The value to fill all pixels with

            Default: 0
        dtype: numpy datatype, optional
            The datatype of the image.

            Default: np.float
        mask: (M, N) boolean ndarray or :class:`BooleanImage`
            An optional mask that can be applied to the image. Has to have a
             shape equal to that of the image.

             Default: all True :class:`BooleanImage`

        Notes
        -----
        Subclasses of `MaskedImage` need to overwrite this method and
        explicitly call this superclass method:

            super(SubClass, cls).blank(shape,**kwargs)

        in order to appropriately propagate the SubClass type to cls.

        Returns
        -------
        blank_image : :class:`MaskedImage`
            A new masked image of the requested size.
        """
        return super(MaskedImage, cls).blank(shape, n_channels=n_channels,
                                             fill=fill, dtype=dtype, mask=mask)

    @property
    def n_true_pixels(self):
        return self.mask.n_true

    @property
    def n_false_pixels(self):
        return self.mask.n_false

    @property
    def n_true_elements(self):
        return self.n_true_pixels * self.n_channels

    @property
    def n_false_elements(self):
        return self.n_false_pixels * self.n_channels

    @property
    def masked_pixels(self):
        r"""
        Get the pixels covered by the ``True`` values in the mask.

        :type: (``mask.n_true``, ``n_channels``) ndarray
        """
        return self.pixels[self.mask.mask]

    @masked_pixels.setter
    def masked_pixels(self, value):
        self.pixels[self.mask.mask] = value

    def __str__(self):
        return ('{} {}D MaskedImage with {} channels. '
                'Attached mask {:.1%} true'.format(
            self._str_shape, self.n_dims, self.n_channels,
            self.mask.proportion_true))

    def as_vector(self, keep_channels=False):
        r"""
        Convert image to a vectorized form. Note that the only pixels
        returned here are from the masked region on the image.

        Parameters
        ----------
        keep_channels : bool, optional

            ========== ====================================
            Value      Return shape
            ========== ====================================
            ``True``   (``mask.n_true``,``n_channels``)
            ``False``  (``mask.n_true`` x ``n_channels``,)
            ========== ====================================

            Default: ``False``

        Returns
        -------
        vectorized_image : (shape given by ``keep_channels``) ndarray
            Vectorized image
        """
        if keep_channels:
            return self.masked_pixels.reshape([-1, self.n_channels])
        else:
            return self.masked_pixels.flatten()

    def from_vector(self, flattened, n_channels=None):
        r"""
        Takes a flattened vector and returns a new image formed by reshaping
        the vector to the correct pixels and channels. Note that the only
        region of the image that will be filled is the masked region.

        The ``n_channels`` argument is useful for when we want to add an extra
        channel to an image but maintain the shape. For example, when
        calculating the gradient.

        Note that landmarks are transferred in the process.

        Parameters
        ----------
        flattened : (``n_pixels``,)
            A flattened vector of all pixels and channels of an image.
        n_channels : int, optional
            If given, will assume that flattened is the same
            shape as this image, but with a possibly different number of
            channels

            Default: Use the existing image channels

        Returns
        -------
        image : :class:`MaskedImage`
            New image of same shape as this image and the number of
            specified channels.
        """
        # This is useful for when we want to add an extra channel to an image
        # but maintain the shape. For example, when calculating the gradient
        n_channels = self.n_channels if n_channels is None else n_channels
        # Creates zeros of size (M x N x ... x n_channels)
        image_data = np.zeros(self.shape + (n_channels,))
        pixels_per_channel = flattened.reshape((-1, n_channels))
        image_data[self.mask.mask] = pixels_per_channel
        # call the constructor accounting for the fact that some image
        # classes expect a channel axis and some don't.
        new_image = type(self)._init_with_channel(image_data, mask=self.mask)
        new_image.landmarks = self.landmarks
        return new_image

    def from_vector_inplace(self, vector):
        r"""
        Takes a flattened vector and updates this image by reshaping
        the vector to the correct pixels and channels. Note that the only
        region of the image that will be filled is the masked region.

        Parameters
        ----------
        vector : (``n_pixels``,)
            A flattened vector of all pixels and channels of an image.
        """
        self.masked_pixels = vector.reshape((-1, self.n_channels))

    def _view(self, figure_id=None, new_figure=False, channels=None,
              masked=True, **kwargs):
        r"""
        View the image using the default image viewer. Currently only
        supports the rendering of 2D images.

        Returns
        -------
        image_viewer : :class:`pybug.visualize.viewimage.ViewerImage`
            The viewer the image is being shown within

        Raises
        ------
        DimensionalityError
            If Image is not 2D
        """
        mask = self.mask.mask if masked else None
        pixels_to_view = self.pixels
        return ImageViewer(figure_id, new_figure, self.n_dims,
                           pixels_to_view, channels=channels,
                           mask=mask).render(**kwargs)

    def crop(self, min_indices, max_indices,
             constrain_to_boundary=True):
        r"""
        Crops this image using the given minimum and maximum indices.
        Landmarks are correctly adjusted so they maintain their position
        relative to the newly cropped image.

        Parameters
        -----------
        min_indices: (n_dims, ) ndarray
            The minimum index over each dimension

        max_indices: (n_dims, ) ndarray
            The maximum index over each dimension

        constrain_to_boundary: boolean, optional
            If True the crop will be snapped to not go beyond this images
            boundary. If False, a ImageBoundaryError will be raised if an
            attempt is made to go beyond the edge of the image.

            Default: True

        Returns
        -------
        cropped_image : :class:`type(self)`
            This image, but cropped.

        Raises
        ------
        ValueError
            min_indices and max_indices both have to be of length n_dims.
            All max_indices must be greater than min_indices.

        ImageBoundaryError
            Raised if constrain_to_boundary is False, and an attempt is made
            to crop the image in a way that violates the image bounds.

        """
        # crop our image
        super(MaskedImage, self).crop(
            min_indices, max_indices,
            constrain_to_boundary=constrain_to_boundary)
        # crop our mask
        self.mask.crop(min_indices, max_indices,
                       constrain_to_boundary=constrain_to_boundary)
        return self

    def crop_to_true_mask(self, boundary=0, constrain_to_boundary=True):
        r"""
        Crop this image to be bounded just the ``True`` values of it's mask.

        Parameters
        ----------

        boundary: int, Optional
            An extra padding to be added all around the true mask region.

            Default: 0

        constrain_to_boundary: boolean, optional
            If ``True`` the crop will be snapped to not go beyond this images
            boundary. If ``False``, a ImageBoundaryError will be raised if an
            attempt is made to go beyond the edge of the image. Note that is
            only possible if boundary != 0.

            Default: ``True``

        Raises
        ------
        ImageBoundaryError
            Raised if constrain_to_boundary is ``False``, and an attempt is
            made to crop the image in a way that violates the image bounds.
        """
        min_indices, max_indices = self.mask.bounds_true(
            boundary=boundary, constrain_to_bounds=False)
        # no point doing the bounds check twice - let the crop do it only.
        self.crop(min_indices, max_indices,
                  constrain_to_boundary=constrain_to_boundary)

    def warp_to(self, template_mask, transform, warp_landmarks=False,
                warp_mask=False, interpolator='scipy', **kwargs):
        r"""
        Warps this image into a different reference space.

        Parameters
        ----------
        template_mask : :class:`pybug.image.boolean.BooleanImage`
            Defines the shape of the result, and what pixels should be
            sampled.
        transform : :class:`pybug.transform.base.Transform`
            Transform **from the template space back to this image**.
            Defines, for each pixel location on the template, which pixel
            location should be sampled from on this image.
        warp_landmarks : bool, optional
            If ``True``, warped_image will have the same landmark dictionary
            as self, but with each landmark updated to the warped position.

            Default: ``False``
        warp_mask : bool, optional
            If ``True``, sample the ``image.mask`` at all ``template_image``
            points, setting the returned image mask to the sampled value
            **within the masked region of ``template_image``**.

            Default: ``False``

            .. note::

                This is most commonly set ``True`` in combination with an all
                True ``template_mask``, as this is then a warp of the image
                and it's full mask. If ``template_mask``
                has False mask values, only the True region of the mask
                will be updated, which is rarely the desired behavior,
                but is possible for completion.
        interpolator : 'scipy' or 'cinterp' or func, optional
            The interpolator that should be used to perform the warp.

            Default: 'scipy'
        kwargs : dict
            Passed through to the interpolator. See `pybug.interpolation`
            for details.

        Returns
        -------
        warped_image : type(self)
            A copy of this image, warped.
        """
        warped_image = Image.warp_to(self, template_mask, transform,
                                     warp_landmarks=warp_landmarks,
                                     interpolator=interpolator,
                                     **kwargs)
        # note that _build_warped_image for MaskedImage classes attaches
        # the template mask by default. If the user doesn't want to warp the
        # mask, we are done. If they do want to warp the mask, we warp the
        # mask separately and reattach.
        # TODO an optimisation could be added here for the case where mask
        # is all true/all false.
        if warp_mask:
            warped_mask = self.mask.warp_to(template_mask, transform,
                                            warp_landmarks=warp_landmarks,
                                            interpolator=interpolator,
                                            **kwargs)
            warped_image.mask = warped_mask
        return warped_image

    def normalize_std_inplace(self, mode='all', limit_to_mask=True):

        r"""
        Normalizes this image such that it's pixel values have zero mean and
        unit variance.

        Parameters
        ----------

        mode: {'all', 'per_channel'}
            If 'all', the normalization is over all channels. If
            'per_channel', each channel individually is mean centred and
            normalized in variance.

        limit_to_mask: Boolean
            If True, the normalization is only performed wrt the masked
            pixels.
            If False, the normalization is wrt all pixels, regardless of
            their masking value.
        """
        self._normalize_inplace(np.std, mode=mode,
                                limit_to_mask=limit_to_mask)

    def normalize_norm_inplace(self, mode='all', limit_to_mask=True,
                               **kwargs):

        r"""
        Normalizes this image such that it's pixel values have zero mean and
        its norm equals 1.

        Parameters
        ----------

        mode: {'all', 'per_channel'}
            If 'all', the normalization is over all channels. If
            'per_channel', each channel individually is mean centred and
            normalized in variance.

        limit_to_mask: Boolean
            If True, the normalization is only performed wrt the masked
            pixels.
            If False, the normalization is wrt all pixels, regardless of
            their masking value.
        """

        def scale_func(pixels, axis=None):
            return np.linalg.norm(pixels, axis=axis, **kwargs)

        self._normalize_inplace(scale_func, mode=mode,
                                limit_to_mask=limit_to_mask)

    def _normalize_inplace(self, scale_func, mode='all', limit_to_mask=True):
        if limit_to_mask:
            pixels = self.as_vector(keep_channels=True)
        else:
            pixels = Image.as_vector(self, keep_channels=True)
        if mode == 'all':
            centered_pixels = pixels - np.mean(pixels)
            scale_factor = scale_func(centered_pixels)

        elif mode == 'per_channel':
            centered_pixels = pixels - np.mean(pixels, axis=0)
            scale_factor = scale_func(centered_pixels, axis=0)
        else:
            raise ValueError("mode has to be 'all' or 'per_channel' - '{}' "
                             "was provided instead".format(mode))

        if np.any(scale_factor == 0):
            raise ValueError("Image has 0 variance - can't be "
                             "normalized")
        else:
            normalized_pixels = centered_pixels / scale_factor

        if limit_to_mask:
            self.from_vector_inplace(normalized_pixels.flatten())
        else:
            Image.from_vector_inplace(self,
                                      normalized_pixels.flatten())

    def _build_warped_image(self, template_mask, sampled_pixel_values,
                            **kwargs):
        r"""
        Builds the warped image from the template mask and
        sampled pixel values. Overridden for BooleanImage as we can't use
        the usual from_vector_inplace method.
        """
        return super(MaskedImage, self)._build_warped_image(
            template_mask, sampled_pixel_values, mask=template_mask)

    def gradient(self, nullify_values_at_mask_boundaries=False):
        r"""
        Returns a MaskedImage which is the gradient of this one. In the case
        of multiple channels, it returns the gradient over each axis over
        each channel as a flat list.

        Parameters
        ----------
        nullify_values_at_mask_boundaries : bool, optional
            If ``True`` a one pixel boundary is set to 0 around the edge of
            the ``True`` mask region. This is useful in situations where
            there is absent data in the image which will cause erroneous
            gradient settings.

        Default: False

        Returns
        -------
        gradient : :class:``MaskedImage``
            The gradient over each axis over each channel. Therefore, the
            gradient of a 2D, single channel image, will have length ``2``.
            The length of a 2D, 3-channel image, will have length ``6``.
        """
        grad_image_pixels = fc.gradient(self.pixels)
        grad_image = MaskedImage(grad_image_pixels,
                                 mask=deepcopy(self.mask))

        if nullify_values_at_mask_boundaries:
            # Erode the edge of the mask in by one pixel
            eroded_mask = binary_erosion(self.mask.mask, iterations=1)

            # replace the eroded mask with the diff between the two
            # masks. This is only true in the region we want to nullify.
            np.logical_and(~eroded_mask, self.mask.mask, out=eroded_mask)
            # nullify all the boundary values in the grad image
            grad_image.pixels[eroded_mask] = 0.0
        grad_image.landmarks = self.landmarks
        return grad_image

    # TODO maybe we should be stricter about the trilist here, feels flakey
    def constrain_mask_to_landmarks(self, group=None, label='all',
                                    trilist=None):
        r"""
        Restricts this image's mask to be equal to the convex hull
        around the landmarks chosen.

        Parameters
        ----------
        group : string, Optional
            The key of the landmark set that should be used. If None,
            and if there is only one set of landmarks, this set will be used.

            Default: None

        label: string, Optional
            The label of of the landmark manager that you wish to use. If no
            label is passed, the convex hull of all landmarks is used.

            Default: None

        trilist: (t, 3) ndarray, Optional
            Triangle list to be used on the landmarked points in selecting
            the mask region. If None defaults to performing Delaunay
            triangulation on the points.

            Default: None
        """
        from pybug.transform.piecewiseaffine import PiecewiseAffineTransform
        from pybug.transform.piecewiseaffine import TriangleContainmentError

        if self.n_dims != 2:
            raise ValueError("can only constrain mask on 2D images.")

        pc = self.landmarks[group][label].lms
        if trilist is not None:
            from pybug.shape import TriMesh

            pc = TriMesh(pc.points, trilist)

        pwa = PiecewiseAffineTransform(pc, pc)
        try:
            pwa.apply_inplace(self.mask.all_indices)
        except TriangleContainmentError, e:
            self.mask.from_vector_inplace(~e.points_outside_source_domain)

    def rescale(self, scale, interpolator='scipy', round='ceil', **kwargs):
        r"""A copy of this MaskedImage, rescaled by a given factor.

        All image information (landmarks and mask) are rescaled appropriately.

        Parameters
        ----------
        scale : float or tuple
            The scale factor. If a tuple, the scale to apply to each dimension.
            If a single float, the scale will be applied uniformly across
            each dimension.
        round: {'ceil', 'floor', 'round'}
            Rounding function to be applied to floating point shapes.

            Default: 'ceil'
        kwargs : dict
            Passed through to the interpolator. See `pybug.interpolation`
            for details.

        Returns
        -------
        rescaled_image : type(self)
            A copy of this image, rescaled.

        Raises
        ------
        ValueError:
            If less scales than dimensions are provided.
            If any scale is less than or equal to 0.
        """
        # just call normal Image version, passing the warp_mask=True flag
        return super(MaskedImage, self).rescale(scale,
                                                interpolator=interpolator,
                                                round=round,
                                                warp_mask=True,
                                                **kwargs)
<<<<<<< HEAD

    def build_mask_around_landmarks(self, patch_size, group=None,
                                    label='all'):
        r"""
        Restricts this image's mask to be equal to the convex hull
        around the landmarks chosen.

        Parameters
        ----------
        patch_size: tuple
            The size of the patch. Any floating point values are rounded up
            to the nearest integer.
        group : string, Optional
            The key of the landmark set that should be used. If None,
            and if there is only one set of landmarks, this set will be used.

            Default: None
        label: string, Optional
            The label of of the landmark manager that you wish to use. If
            'all' all landmarks are used.

            Default: 'all'
        """
        pc = self.landmarks[group][label].lms
        patch_size = np.ceil(patch_size)
        patch_half_size = patch_size / 2
        mask = np.zeros(self.shape)
        max_x = self.shape[0] - 1
        max_y = self.shape[1] - 1

        for i, point in enumerate(pc.points):
            start = np.floor(point - patch_half_size).astype(int)
            finish = np.floor(point + patch_half_size).astype(int)
            x, y = np.mgrid[start[0]:finish[0], start[1]:finish[1]]
            # deal with boundary cases
            x[x > max_x] = max_x
            y[y > max_y] = max_y
            x[x < 0] = 0
            y[y < 0] = 0
            mask[x.flatten(), y.flatten()] = True

        self.mask = BooleanImage(mask)

    def gaussian_pyramid(self, n_levels=3, downscale=2, sigma=None, order=1,
                         mode='reflect', cval=0):
        r"""
        Return the gaussian pyramid of this image. The first image of the
        pyramid will be the original, unmodified, image.

        Parameters
        ----------
        n_levels : int
            Number of levels in the pyramid. When set to -1 the maximum
            number of levels will be build.

            Default: 3

        downscale : float, optional
            Downscale factor.

            Default: 2

        sigma : float, optional
            Sigma for gaussian filter. Default is `2 * downscale / 6.0` which
            corresponds to a filter mask twice the size of the scale factor
            that covers more than 99% of the gaussian distribution.

            Default: None

        order : int, optional
            Order of splines used in interpolation of downsampling. See
            `scipy.ndimage.map_coordinates` for detail.

            Default: 1

        mode :  {'reflect', 'constant', 'nearest', 'mirror', 'wrap'}, optional
            The mode parameter determines how the array borders are handled,
            where cval is the value when mode is equal to 'constant'.

            Default: 'reflect'

        cval : float, optional
            Value to fill past edges of input if mode is 'constant'.

            Default: 0

        Returns
        -------
        image_pyramid:
            Generator yielding pyramid layers as pybug image objects.
        """
        image_pyramid = Image.gaussian_pyramid(
            self, n_levels=n_levels, downscale=downscale, sigma=sigma,
            order=order, mode=mode, cval=cval)
        for j, image in enumerate(image_pyramid):
            image.mask = self.mask.rescale(1/downscale**j)
            yield image

    def smoothing_pyramid(self, n_levels=3, downscale=2, sigma=None,
                          mode='reflect', cval=0):
        r"""
        Return the smoothing pyramid of this image. The first image of the
        pyramid will be the original, unmodified, image.

        Parameters
        ----------
        n_levels : int
            Number of levels in the pyramid. When set to -1 the maximum
            number of levels will be build.

            Default: 3

        downscale : float, optional
            Downscale factor.

            Default: 2

        sigma : float, optional
            Sigma for gaussian filter. Default is `2 * downscale / 6.0` which
            corresponds to a filter mask twice the size of the scale factor
            that covers more than 99% of the gaussian distribution.

            Default: None

        mode :  {'reflect', 'constant', 'nearest', 'mirror', 'wrap'}, optional
            The mode parameter determines how the array borders are handled,
            where cval is the value when mode is equal to 'constant'.

            Default: 'reflect'

        cval : float, optional
            Value to fill past edges of input if mode is 'constant'.

            Default: 0

        Returns
        -------
        image_pyramid:
            Generator yielding pyramid layers as pybug image objects.
        """
        image_pyramid = Image.smoothing_pyramid(
            self, n_levels=n_levels, downscale=downscale, sigma=sigma,
            mode=mode, cval=cval)
        for image in image_pyramid:
            image.mask = self.mask
            yield image
=======
>>>>>>> 7f56cfea
<|MERGE_RESOLUTION|>--- conflicted
+++ resolved
@@ -1,4 +1,3 @@
-from __future__ import division
 from copy import deepcopy
 import itertools
 import numpy as np
@@ -605,7 +604,6 @@
                                                 round=round,
                                                 warp_mask=True,
                                                 **kwargs)
-<<<<<<< HEAD
 
     def build_mask_around_landmarks(self, patch_size, group=None,
                                     label='all'):
@@ -751,6 +749,4 @@
             mode=mode, cval=cval)
         for image in image_pyramid:
             image.mask = self.mask
-            yield image
-=======
->>>>>>> 7f56cfea
+            yield image