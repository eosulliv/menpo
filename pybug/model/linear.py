import abc
import numpy as np
from sklearn.decomposition import PCA as SklearnPCA
from pybug.model.base import StatisticalModel


# TODO: better document what a linear model does.
class LinearModel(StatisticalModel):
    r"""
    Abstract base class representing a linear model.
    """

    __metaclass__ = abc.ABCMeta

    def instance(self, weightings):
        """
        Creates a new instance of the model using the first ``len(weightings)``
        components.

        Parameters
        ----------
        weightings : (N,) ndarray
            The weightings that should be used by the model to create an
            instance of itself.

        Returns
        -------
        instance : ``self.sample_data_class``
            An instance of the model. Created via a linear combination of the
            model vectors and the ``weightings``.
        """
        return self.template_sample.from_vector(self._instance(weightings))

    @abc.abstractmethod
    def _instance(self, weightings):
        """
        Creates a new instance of the model using the first len(weightings)
        components.

        Parameters
        ----------
        weightings : (N,) ndarray
            The weightings that should be used by the model to create an
            instance of itself.

        Returns
        -------
        instance : (N,) ndarray
            The instance vector.
        """
        pass

    def project(self, novel_instance):
        """
        Projects the ``novel_instance`` onto the model, retrieving the optimal
        linear weightings.

        Parameters
        -----------
        novel_instance : :class:`pybug.base.Vectorizable`
            A novel instance.

        Returns
        -------
        projected : (N,)
            A vector of optimal linear weightings
        """
        return self._project(novel_instance.as_vector())


    @abc.abstractmethod
    def _project(self, novel_vectorized_instance):
        """
        Projects the novel_vectorized_instance onto the model, retrieving the
        optimal linear reconstruction weights

        Parameters
        -----------
        novel_instance : (N,) ndarray
            A novel instance.

        Returns
        -------
        projected : (N,)
            A vector of optimal linear weightings
        """
        pass

    def reconstruct(self, novel_instance, n_components=None):
        """
        Project a ``novel_instance`` onto the linear space and rebuild from the
        weightings found.

        Syntactic sugar for:

            >>> pca.instance(pca.project(novel_instance)[:n_components])

        but faster, as it avoids the conversion that takes place each time.

        Parameters
        ----------
        novel_instance : :class:`pybug.base.Vectorizable`
            A novel instance of Vectorizable
        n_components : int, optional
            The number of components to use in the reconstruction.

            Default: ``weightings.shape[0]``

        Returns
        -------
        reconstructed : ``self.sample_data_class``
            The reconstructed object.
        """
        vectorized_reconstruction = self._reconstruct(
            novel_instance.as_vector(), n_components)
        return novel_instance.from_vector(vectorized_reconstruction)

    def _reconstruct(self, novel_vectorized_instance, n_components=None):
        """
        Project a flattened ``novel_instance`` onto the linear space and
        rebuild from the weightings found.

        Syntactic sugar for:

            >>> pca._instance(pca._project(novel_vectorized_instance)[:n_components])

        Parameters
        ----------
        novel_vectorized_instance : (N, ) ndarray
            A vectorized novel instance to project
        n_components : int, optional
            The number of components to use in the reconstruction

            Default: ``weightings.shape[0]``

        Returns
        -------
        reconstructed : (N,) ndarray
            The reconstructed vector.
        """
        weightings = self._project(novel_vectorized_instance)
        if n_components is not None:
            weightings = weightings[:n_components]
        return self._instance(weightings)

    def project_out(self, novel_instance):
        """
<<<<<<< HEAD
        Returns a version of novel_instance where all the information in
        the first n_components of the model has been projected out.
        :param novel_instance: A novel instance of Vectorizable
        :return: A copy of novel instance, with all features of the
        model projected out
=======
        Returns a version of ``novel_instance`` where all the information in
        the first ``n_components`` of the model has been projected out.

        Parameters
        ----------
        novel_instance : :class:`pybug.base.Vectorizable`
            A novel instance.
        n_components : int, optional
            The number of components to utilize from the model

            Default: ``weightings.shape[0]``

        Returns
        -------
        projected_out : ``self.sample_data_class``
            A copy of ``novel instance``, with all features of the model
            projected out.
>>>>>>> f9fde612
        """
        vectorized_instance = self._project_out(novel_instance.as_vector())
        return novel_instance.from_vector(vectorized_instance.flatten())

    @abc.abstractmethod
    def _project_out(self, novel_vectorized_instance):
        """
<<<<<<< HEAD
        Returns a version of novel_instance where all the information in
        the first n_components of the model has been projected out.
        :param novel_vectorized_instance: A vectorized novel instance of the
        model
        :return: The resulting vectorized instance where the features of the
        model from the first n_components have been removed.
=======
        Returns a version of ``novel_instance`` where all the information in
        the first ``n_components`` of the model has been projected out.

        Parameters
        ----------
        novel_vectorized_instance : (N,) ndarray
            A novel vector.
        n_components : int, optional
            The number of components to utilize from the model

            Default: ``weightings.shape[0]``

        Returns
        -------
        projected_out : (N,) ndarray
            A copy of ``novel_vectorized_instance`` with all features of the
            model projected out.
        """
        pass


class SimilarityModel(LinearModel):
    """
    Re-parametrization of the similarity transform as a linear model.

    Parameters
    ----------
    reference : :class:`pybug.shape.base.PointCloud`
        A pointcloud to which the similarity transform will be applied to.
    """

    # TODO: remove 2d real data assumption
    def __init__(self, reference):
        self.reference = reference
        self.samples = [self.reference]
        self.n_components = 4
        self.components = self._compute_similarity_components(reference)

    def _compute_similarity_components(self, reference):
        scale = self.reference
        rotation = self.reference.points[:, [1, 0]]
        rotation[:, 1] *= -1
        x_translation = np.zeros_like(reference.points)
        x_translation[:, 1] += 1
        y_translation = x_translation[:, [1, 0]]
        return np.linalg.qr(
            np.array([scale.as_vector(), rotation.flatten(),
                      x_translation.flatten(), y_translation.flatten()]).T)[0]

    def equivalent_similarity_transform(self, weights):
        """
        Returns a :class:`pybug.transform.affine.SimilarityTransform` that
        performs the exact same transformation on the model reference as
        creating an instance of the model using the given ``weights``.

        Parameters
        ----------
        weights: (N,) ndarray
            The weights that should be used in the model.

        Returns
        -------
        transform : :class:`pybug.transform.affine.SimilarityTransform`
            The equivalent transform given the ``weights``.
        """
        return self._equivalent_similarity_transform(self.instance(weights))

    def _equivalent_similarity_transform(self, novel_instance):
>>>>>>> f9fde612
        """
        Returns a :class:`pybug.transform.affine.SimilarityTransform` relating
        the given ``novel_instance`` with the model reference.

        Parameters
        ----------
        novel_instance : (N,) ndarray
            A vectorized novel instance of the model.

        Returns
        -------
        transform : :class:`pybug.transform.affine.SimilarityTransform`
            The equivalent transform given the ``novel_instance``.
        """
        ind = [0, 10, 20]
        s = self.reference.points[ind]
        t = novel_instance.points[ind]

        # sik
        # ^^^
        # ||\- the k'th point
        # ||
        # |vector between end (j or k) and i
        # source [target]
        # if i is absent, it is the position of the ijk point.
        # (not a _vector_ between points)
        # get vectors ij ik for source and target
        sij, sik = s[1] - s[0], s[2] - s[0]
        tij, tik = t[1] - t[0], t[2] - t[0]

        # source vertex positions
        si, sj, sk = s[0], s[1], s[2]
        ti = t[0]

        d = (sij[0] * sik[1]) - (sij[1] * sik[0])

        c_x = (sik[1] * tij - sij[1] * tik) / d
        c_y = (sij[0] * tik - sik[0] * tij) / d
        c_t = ti + (tij * (si[1] * sik[0] - si[0] * sik[1]) +
                    tik * (si[0] * sij[1] - si[1] * sij[0])) / d
        ht = np.eye(3)
        ht[:2, 0] = c_x
        ht[:2, 1] = c_y
        ht[:2, 2] = c_t

        return SimilarityTransform(ht)

    def _instance(self, weights):
        if weights.shape[0] > self.n_components:
            raise Exception(
                "Number of weighs cannot be greater than {}".format(
                    self.n_components))
        elif weights.shape[0] < self.n_components:
            full_weights = np.zeros(self.n_components)
            full_weights[:weights.shape[0]] = weights
            weights = full_weights
        return self.reference.as_vector() + np.dot(self.components, weights)

    def _project(self, novel_vectorized_instance):
        return np.dot(self.components.T, (novel_vectorized_instance -
                                          self.reference.as_vector()))

    def _project_out(self, novel_vectorized_instance, n_components):
        #TODO Implement project_out on SimilarityModel
        pass


#TODO: give a description of what it means to be a PCA model
class PCAModel(LinearModel):
    """
    A Linear model based around PCA. Automatically mean centres the input
    data.

    Parameters
    ----------
    samples: list of :class:`pybug.base.Vectorizable`
        List of samples to build the model from.
    n_components: int, optional
        The number of components to internally keep.

        .. note::

            The number of components utilized in the model can be
            curtailed on invocation of methods like reconstruct and instance -
            setting a low number of components here permanently removes other
            components, and should only be used as a memory and performance
            saving measure.
    """

    def __init__(self, samples, n_components=None):
        """

        """
        self.samples = samples
        self.n_samples = len(samples)
        self.n_features = len(samples[0].as_vector())
        self.n_components = n_components
        if self.n_components is None:
            # -1 to prevent us from getting noise in the final component
            self.n_components = min(self.n_samples, self.n_features) - 1
        # flatten one sample to find the n_features we need

        # create and populate the data matrix
        data = np.zeros((self.n_samples, self.n_features))
        for i, sample in enumerate(self.samples):
            data[i] = sample.as_vector()

        # build the SKlearn PCA passing in the number of components.
        self._pca = SklearnPCA(n_components=self.n_components)
        self._pca.fit(data)

    @property
    def explained_variance(self):
        """
        Total variance explained by each of the components.

        :type: (``n_components``,) ndarray
        """
        return self._pca.explained_variance_

    @property
    def explained_variance_ratio(self):
        """
        Percentage of variance explained by each of the components.

        :type: (``n_components``,) ndarray
        """
        return self._pca.explained_variance_ratio_

    @property
    def mean(self):
        """
        The mean of the sample vectors.

        :type: ``self.sample_data_class``
        """
        return self.template_sample.from_vector(self._mean)

    @property
    def _mean(self):
        """
        The mean vector of the samples.

        :type: (N,) ndarray
        """
        return self._pca.mean_

    @property
    def components(self):
        """
        The principal components.

        :type: (``n_components``, ``n_features``) ndarray
        """
        return self._pca.components_

    @property
    def jacobian(self):
        return self.components

    def _instance(self, weightings):
        if weightings.shape[0] > self.n_components:
            raise Exception(
                "Number of weightings cannot be greater than {}".format(
                    self.n_components))
        elif weightings.shape[0] < self.n_components:
            full_weightings = np.zeros(self.n_components)
            full_weightings[:weightings.shape[0]] = weightings
            weightings = full_weightings
        return self._pca.inverse_transform(
            weightings.reshape((1, -1))).flatten()

    def _project(self, novel_vectorized_instance):
        return self._pca.transform(
            novel_vectorized_instance.reshape((1, -1))).flatten()

    def _project_out(self, novel_vectorized_instance):
        weights = np.dot(self.components, novel_vectorized_instance)
        # TODO:
        return (novel_vectorized_instance -
                np.dot(self.components.T, weights))<|MERGE_RESOLUTION|>--- conflicted
+++ resolved
@@ -143,15 +143,8 @@
             weightings = weightings[:n_components]
         return self._instance(weightings)
 
-    def project_out(self, novel_instance):
-        """
-<<<<<<< HEAD
-        Returns a version of novel_instance where all the information in
-        the first n_components of the model has been projected out.
-        :param novel_instance: A novel instance of Vectorizable
-        :return: A copy of novel instance, with all features of the
-        model projected out
-=======
+    def project_out(self, novel_instance, n_components):
+        """
         Returns a version of ``novel_instance`` where all the information in
         the first ``n_components`` of the model has been projected out.
 
@@ -169,22 +162,13 @@
         projected_out : ``self.sample_data_class``
             A copy of ``novel instance``, with all features of the model
             projected out.
->>>>>>> f9fde612
         """
         vectorized_instance = self._project_out(novel_instance.as_vector())
         return novel_instance.from_vector(vectorized_instance.flatten())
 
     @abc.abstractmethod
-    def _project_out(self, novel_vectorized_instance):
-        """
-<<<<<<< HEAD
-        Returns a version of novel_instance where all the information in
-        the first n_components of the model has been projected out.
-        :param novel_vectorized_instance: A vectorized novel instance of the
-        model
-        :return: The resulting vectorized instance where the features of the
-        model from the first n_components have been removed.
-=======
+    def _project_out(self, novel_vectorized_instance, n_components):
+        """
         Returns a version of ``novel_instance`` where all the information in
         the first ``n_components`` of the model has been projected out.
 
@@ -205,121 +189,9 @@
         """
         pass
 
-
-class SimilarityModel(LinearModel):
-    """
-    Re-parametrization of the similarity transform as a linear model.
-
-    Parameters
-    ----------
-    reference : :class:`pybug.shape.base.PointCloud`
-        A pointcloud to which the similarity transform will be applied to.
-    """
-
-    # TODO: remove 2d real data assumption
-    def __init__(self, reference):
-        self.reference = reference
-        self.samples = [self.reference]
-        self.n_components = 4
-        self.components = self._compute_similarity_components(reference)
-
-    def _compute_similarity_components(self, reference):
-        scale = self.reference
-        rotation = self.reference.points[:, [1, 0]]
-        rotation[:, 1] *= -1
-        x_translation = np.zeros_like(reference.points)
-        x_translation[:, 1] += 1
-        y_translation = x_translation[:, [1, 0]]
-        return np.linalg.qr(
-            np.array([scale.as_vector(), rotation.flatten(),
-                      x_translation.flatten(), y_translation.flatten()]).T)[0]
-
-    def equivalent_similarity_transform(self, weights):
-        """
-        Returns a :class:`pybug.transform.affine.SimilarityTransform` that
-        performs the exact same transformation on the model reference as
-        creating an instance of the model using the given ``weights``.
-
-        Parameters
-        ----------
-        weights: (N,) ndarray
-            The weights that should be used in the model.
-
-        Returns
-        -------
-        transform : :class:`pybug.transform.affine.SimilarityTransform`
-            The equivalent transform given the ``weights``.
-        """
-        return self._equivalent_similarity_transform(self.instance(weights))
-
-    def _equivalent_similarity_transform(self, novel_instance):
->>>>>>> f9fde612
-        """
-        Returns a :class:`pybug.transform.affine.SimilarityTransform` relating
-        the given ``novel_instance`` with the model reference.
-
-        Parameters
-        ----------
-        novel_instance : (N,) ndarray
-            A vectorized novel instance of the model.
-
-        Returns
-        -------
-        transform : :class:`pybug.transform.affine.SimilarityTransform`
-            The equivalent transform given the ``novel_instance``.
-        """
-        ind = [0, 10, 20]
-        s = self.reference.points[ind]
-        t = novel_instance.points[ind]
-
-        # sik
-        # ^^^
-        # ||\- the k'th point
-        # ||
-        # |vector between end (j or k) and i
-        # source [target]
-        # if i is absent, it is the position of the ijk point.
-        # (not a _vector_ between points)
-        # get vectors ij ik for source and target
-        sij, sik = s[1] - s[0], s[2] - s[0]
-        tij, tik = t[1] - t[0], t[2] - t[0]
-
-        # source vertex positions
-        si, sj, sk = s[0], s[1], s[2]
-        ti = t[0]
-
-        d = (sij[0] * sik[1]) - (sij[1] * sik[0])
-
-        c_x = (sik[1] * tij - sij[1] * tik) / d
-        c_y = (sij[0] * tik - sik[0] * tij) / d
-        c_t = ti + (tij * (si[1] * sik[0] - si[0] * sik[1]) +
-                    tik * (si[0] * sij[1] - si[1] * sij[0])) / d
-        ht = np.eye(3)
-        ht[:2, 0] = c_x
-        ht[:2, 1] = c_y
-        ht[:2, 2] = c_t
-
-        return SimilarityTransform(ht)
-
-    def _instance(self, weights):
-        if weights.shape[0] > self.n_components:
-            raise Exception(
-                "Number of weighs cannot be greater than {}".format(
-                    self.n_components))
-        elif weights.shape[0] < self.n_components:
-            full_weights = np.zeros(self.n_components)
-            full_weights[:weights.shape[0]] = weights
-            weights = full_weights
-        return self.reference.as_vector() + np.dot(self.components, weights)
-
-    def _project(self, novel_vectorized_instance):
-        return np.dot(self.components.T, (novel_vectorized_instance -
-                                          self.reference.as_vector()))
-
-    def _project_out(self, novel_vectorized_instance, n_components):
-        #TODO Implement project_out on SimilarityModel
-        pass
-
+	@abc.abstractproperty
+    def jacobian(self):
+        return self._jacobian
 
 #TODO: give a description of what it means to be a PCA model
 class PCAModel(LinearModel):
@@ -357,12 +229,14 @@
         # flatten one sample to find the n_features we need
 
         # create and populate the data matrix
+        print "Building the data matrix..."
         data = np.zeros((self.n_samples, self.n_features))
         for i, sample in enumerate(self.samples):
             data[i] = sample.as_vector()
 
         # build the SKlearn PCA passing in the number of components.
         self._pca = SklearnPCA(n_components=self.n_components)
+        print "Calculating Principal Components..."
         self._pca.fit(data)
 
     @property
