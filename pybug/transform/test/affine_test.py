--- conflicted
+++ resolved
@@ -72,11 +72,8 @@
     estimate = Rotation2D.align(source, target)
     # check the estimates is correct
     assert_allclose(rotation.homogeneous_matrix,
-<<<<<<< HEAD
-                    estimate.homogeneous_matrix, atol=10 ** -14)
-=======
-                    estimate.homogeneous_matrix, atol=1e-10)
->>>>>>> 2f9c710f
+                    estimate.homogeneous_matrix, atol=1e-14)
+
 
 
 def test_basic_3d_rotation():
