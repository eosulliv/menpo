--- conflicted
+++ resolved
@@ -1274,45 +1274,7 @@
                     tmp[tmp < 0] = 0
                     tmp[tmp > self.shape[k] - 1] = self.shape[k] - 1
                     l.lms.points[:, k] = tmp
-<<<<<<< HEAD
                 self.landmarks[l_group] = l
-=======
-                self.landmarks[l_group] = l
-
-
-def _create_feature_glyph(feature, vbs):
-    r"""
-    Create glyph of feature pixels.
-
-    Parameters
-    ----------
-    feature : (N, D) ndarray
-        The feature pixels to use.
-    vbs: int
-        Defines the size of each block with vectors of the glyph image.
-    """
-    # vbs = Vector block size
-    num_bins = feature.shape[2]
-    # construct a "glyph" for each orientation
-    block_image_temp = np.zeros((vbs, vbs))
-    # Create a vertical line of ones, to be the first vector
-    block_image_temp[:, round(vbs / 2) - 1:round(vbs / 2) + 1] = 1
-    block_im = np.zeros((block_image_temp.shape[0],
-                         block_image_temp.shape[1],
-                         num_bins))
-    # First vector as calculated above
-    block_im[:, :, 0] = block_image_temp
-    # Number of bins rotations to create an 'asterisk' shape
-    for i in range(1, num_bins):
-        block_im[:, :, i] = imrotate(block_image_temp, -i * vbs)
-
-    # make pictures of positive feature_data by adding up weighted glyphs
-    feature[feature < 0] = 0
-    glyph_im = np.sum(block_im[None, None, :, :, :] *
-                      feature[:, :, None, None, :], axis=-1)
-    glyph_im = np.bmat(glyph_im.tolist())
-    return glyph_im
-
 
 def round_image_shape(shape, round):
     if round not in ['ceil', 'round', 'floor']:
@@ -1321,5 +1283,4 @@
     return tuple(getattr(np, round)(shape).astype(np.int))
 
 
-from .masked import MaskedImage
->>>>>>> 7205407c
+from .masked import MaskedImage