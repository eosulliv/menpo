from __future__ import division
import abc
from copy import deepcopy

import numpy as np
from scipy.misc import imrotate
import scipy.linalg
import PIL.Image as PILImage
from skimage.transform import pyramid_gaussian
from skimage.transform.pyramids import _smooth

from menpo.base import Vectorizable
from menpo.landmark import Landmarkable
from menpo.transform import (Translation, NonUniformScale, UniformScale,
                             AlignmentUniformScale)
from menpo.visualize.base import Viewable, ImageViewer

from .feature import ImageFeatures
from .interpolation import scipy_interpolation


class ImageBoundaryError(ValueError):
    r"""
    Exception that is thrown when an attempt is made to crop an image beyond
    the edge of it's boundary.

    requested_min : (d,) ndarray
        The per-dimension minimum index requested for the crop
    requested_max : (d,) ndarray
        The per-dimension maximum index requested for the crop
    snapped_min : (d,) ndarray
        The per-dimension minimum index that could be used if the crop was
        constrained to the image boundaries.
    requested_max : (d,) ndarray
        The per-dimension maximum index that could be used if the crop was
        constrained to the image boundaries.
    """

    def __init__(self, requested_min, requested_max, snapped_min,
                 snapped_max):
        super(ImageBoundaryError, self).__init__()
        self.requested_min = requested_min
        self.requested_max = requested_max
        self.snapped_min = snapped_min
        self.snapped_max = snapped_max


class Image(Vectorizable, Landmarkable, Viewable):
    r"""
    An n-dimensional image.

    Images are n-dimensional homogeneous regular arrays of data. Each
    spatially distinct location in the array is referred to as a `pixel`.
    At a pixel, `k` distinct pieces of information can be stored. Each
    datum at a pixel is refereed to as being in a `channel`. All pixels in
    the image have the  same number of channels, and all channels have the
    same data-type (float).

    Parameters
    -----------
    image_data: (M, N ..., Q, C) ndarray
        Array representing the image pixels, with the last axis being
<<<<<<< HEAD
        channels

=======
        channels.
    copy: bool, optional
        If False, the image_data will not be copied on assignment. Note that
        this will miss out on additional checks. Further note that we still
        demand that the array is C-contiguous - if it isn't, a copy will be
        generated anyway.
        In general this should only be used if you know what you are doing.

        Default False
>>>>>>> bacd6d0b
    """

    __metaclass__ = abc.ABCMeta

    def __init__(self, image_data, copy=True):
        Landmarkable.__init__(self)
        if not copy:
            # Let's check we don't do a copy!
            image_data_handle = image_data
            self.pixels = np.require(image_data, requirements=['C'])
            if self.pixels is not image_data_handle:
                raise Warning('The copy flag was NOT honoured. '
                              'A copy HAS been made. Please ensure the data '
                              'you pass is C-contiguous.')
        else:
            image_data = np.array(image_data, copy=True, order='C')
            # This is the degenerate case whereby we can just put the extra axis
            # on ourselves
            if image_data.ndim == 2:
                image_data = image_data[..., None]
            if image_data.ndim < 2:
                raise ValueError("Pixel array has to be 2D (2D shape, implicitly "
                                 "1 channel) or 3D+ (2D+ shape, n_channels) "
                                 " - a {}D array "
                                 "was provided".format(image_data.ndim))
            self.pixels = np.require(image_data, requirements=['C'])
        # add FeatureExtraction functionality
        self.features = ImageFeatures(self)

    @classmethod
    def _init_with_channel(cls, image_data_with_channel, **kwargs):
        r"""
        Constructor that always requires the image has a
        channel on the last axis. Only used by from_vector. By default,
        just calls the constructor. Subclasses with constructors that don't
        require channel axes need to overwrite this.
        """
        return cls(image_data_with_channel, **kwargs)

    @classmethod
    def blank(cls, shape, n_channels=1, fill=0, dtype=np.float, **kwargs):
        r"""
        Returns a blank image

        Parameters
        ----------
        shape : tuple or list
            The shape of the image. Any floating point values are rounded up
            to the nearest integer.

        n_channels: int, optional
            The number of channels to create the image with

            Default: 1
        fill : int, optional
            The value to fill all pixels with

            Default: 0
        dtype: numpy datatype, optional
            The datatype of the image.

            Default: np.float
        mask: (M, N) boolean ndarray or :class:`BooleanImage`
            An optional mask that can be applied to the image. Has to have a
             shape equal to that of the image.

             Default: all True :class:`BooleanImage`

        Notes
        -----
        Subclasses of `Image` need to overwrite this method and
        explicitly call this superclass method:

            super(SubClass, cls).blank(shape,**kwargs)

        in order to appropriately propagate the SubClass type to cls.

        Returns
        -------
        blank_image : :class:`Image`
            A new image of the requested size.
        """
        # Ensure that the '+' operator means concatenate tuples
        shape = tuple(np.ceil(shape).astype(np.int))
        if fill == 0:
            pixels = np.zeros(shape + (n_channels,), dtype=dtype)
        else:
            pixels = np.ones(shape + (n_channels,), dtype=dtype) * fill
        return cls._init_with_channel(pixels, copy=False, **kwargs)

    @property
    def n_dims(self):
        r"""
        The number of dimensions in the image. The minimum possible n_dims is
        2.

        :type: int
        """
        return len(self.shape)

    @property
    def n_pixels(self):
        r"""
        Total number of pixels in the image (`prod(shape)`)

        :type: int
        """
        return self.pixels[..., 0].size

    @property
    def n_elements(self):
        r"""
        Total number of data points in the image (`prod(shape) x
        n_channels`)

        :type: int
        """
        return self.pixels.size

    @property
    def n_channels(self):
        """
        The number of channels on each pixel in the image.

        :type: int
        """
        return self.pixels.shape[-1]

    @property
    def width(self):
        r"""
        The width of the image.

        This is the width according to image semantics, and is thus the size
        of the **second** dimension.

        :type: int
        """
        return self.pixels.shape[1]

    @property
    def height(self):
        r"""
        The height of the image.

        This is the height according to image semantics, and is thus the size
        of the **first** dimension.

        :type: int
        """
        return self.pixels.shape[0]

    @property
    def shape(self):
        r"""
        The shape of the image
        (with `n_channel` values at each point).

        :type: tuple
        """
        return self.pixels.shape[:-1]

    @property
    def centre(self):
        r"""
        The geometric centre of the Image - the subpixel that is in the
        middle.

        Useful for aligning shapes and images.

        :type: (n_dims,) ndarray
        """
        # noinspection PyUnresolvedReferences
        return np.array(self.shape, dtype=np.double) / 2

    @property
    def _str_shape(self):
        if self.n_dims > 2:
            return ' x '.join(str(dim) for dim in self.shape)
        elif self.n_dims == 2:
            return '{}W x {}H'.format(self.width, self.height)

    def as_vector(self, keep_channels=False):
        r"""
        The vectorized form of this image.

        Parameters
        ----------
        keep_channels : bool, optional

            ========== =================================
            Value      Return shape
            ========== =================================
            `False`  (`n_pixels`  x `n_channels`,)
            `True`   (`n_pixels`, `n_channels`)
            ========== =================================

            Default: `False`

        Returns
        -------
        (shape given by keep_channels) ndarray
            Flattened representation of this image, containing all pixel
            and channel information
        """
        if keep_channels:
            return self.pixels.reshape([-1, self.n_channels])
        else:
            return self.pixels.flatten()

    def as_histogram(self, keep_channels=True, bins='unique'):
        r"""
        Histogram binning of the values of this image.

        Parameters
        ----------
        keep_channels : bool, optional
            If set to `False`, it returns a single histogram for all the
            channels of the image. If set to `True`, it returns a list of
            histograms, one for each channel.

            Default: `True`
        bins : 'unique', positive int or sequence of scalars, optional
            If set equal to 'unique', the bins of the histograms are centered
            on the unique values of each channel. If set equal to a positive
            integer, then this is the number of bins. If set equal to a
            sequence of scalars, these will be used as bins centres.

            Default: 'unique'

        Returns
        -------
        hist : array or list with n_channels arrays
            The histogram(s). If keep_channels=False, then hist is an array. If
            keep_channels=True, then hist is a list with len(hist)=n_channels.
        bin_edges : array or list with n_channels arrays
            An array or a list of arrays corresponding to the above histograms
            that store the bins' edges.
            The result in the case of list of arrays can be visualized as:

                for k in range(len(hist)):
                    plt.subplot(1,len(hist),k)
                    width = 0.7 * (bin_edges[k][1] - bin_edges[k][0])
                    center = (bin_edges[k][:-1] + bin_edges[k][1:]) / 2
                    plt.bar(center, hist[k], align='center', width=width)

        Raises
        ------
        ValueError
            Bins can be either 'unique', positive int or a sequence of scalars.
        """
        # parse options
        if isinstance(bins, str):
            if bins == 'unique':
                bins = 0
            else:
                raise ValueError("Bins can be either 'unique', positive int or"
                                 "a sequence of scalars.")
        elif isinstance(bins, int) and bins < 1:
            raise ValueError("Bins can be either 'unique', positive int or a "
                             "sequence of scalars.")
        # compute histogram
        vec = self.as_vector(keep_channels=keep_channels)
        if len(vec.shape) == 1 or vec.shape[1] == 1:
            if bins == 0:
                bins = np.unique(vec)
            hist, bin_edges = np.histogram(vec, bins=bins)
        else:
            hist = []
            bin_edges = []
            num_bins = bins
            for ch in range(vec.shape[1]):
                if bins == 0:
                    num_bins = np.unique(vec[:, ch])
                h_tmp, c_tmp = np.histogram(vec[:, ch], bins=num_bins)
                hist.append(h_tmp)
                bin_edges.append(c_tmp)
        return hist, bin_edges

    def from_vector_inplace(self, vector):
        r"""
        Takes a flattened vector and update this image by
        reshaping the vector to the correct dimensions.

        Parameters
        ----------
        vector : (`n_pixels`,) np.bool ndarray
            A vector vector of all the pixels of a BooleanImage.


        Notes
        -----
        For BooleanImage's this is rebuilding a boolean image **itself**
        from boolean values. The mask is in no way interpreted in performing
        the operation, in contrast to MaskedImage, where only the masked
        region is used in from_vector{_inplace}() and as_vector().
        """
        self.pixels = vector.reshape(self.pixels.shape)

    def _view(self, figure_id=None, new_figure=False, channels=None,
              **kwargs):
        r"""
        View the image using the default image viewer. Currently only
        supports the rendering of 2D images.

        Returns
        -------
        image_viewer : :class:`menpo.visualize.viewimage.ViewerImage`
            The viewer the image is being shown within

        Raises
        ------
        DimensionalityError
            If Image is not 2D
        """
        pixels_to_view = self.pixels
        return ImageViewer(figure_id, new_figure, self.n_dims,
                           pixels_to_view, channels=channels).render(**kwargs)

    def glyph(self, vectors_block_size=10, use_negative=False, channels=None):
        r"""
        Create glyph of a feature image. If feature_data has negative values,
        the use_negative flag controls whether there will be created a glyph of
        both positive and negative values concatenated the one on top of the
        other.

        Parameters
        ----------
        vectors_block_size: int
            Defines the size of each block with vectors of the glyph image.
        use_negative: bool
            Defines whether to take into account possible negative values of
            feature_data.
        """
        # first, choose the appropriate channels
        if channels is None:
            pixels = self.pixels[..., :4]
        elif channels != 'all':
            pixels = self.pixels[..., channels]
        else:
            pixels = self.pixels
        # compute the glyph
        negative_weights = -pixels
        scale = np.maximum(pixels.max(), negative_weights.max())
        pos = _create_feature_glyph(pixels, vectors_block_size)
        pos = pos * 255 / scale
        glyph_image = pos
        if use_negative and pixels.min() < 0:
            neg = _create_feature_glyph(negative_weights, vectors_block_size)
            neg = neg * 255 / scale
            glyph_image = np.concatenate((pos, neg))
        glyph = Image(glyph_image)
        # correct landmarks
        from menpo.transform import NonUniformScale
        image_shape = np.array(self.shape, dtype=np.double)
        glyph_shape = np.array(glyph.shape, dtype=np.double)
        nus = NonUniformScale(glyph_shape / image_shape)
        glyph.landmarks = self.landmarks
        nus.apply_inplace(glyph.landmarks)
        return glyph

    def crop(self, min_indices, max_indices,
             constrain_to_boundary=True):
        r"""
        Crops this image using the given minimum and maximum indices.
        Landmarks are correctly adjusted so they maintain their position
        relative to the newly cropped image.

        Parameters
        -----------
        min_indices: (n_dims, ) ndarray
            The minimum index over each dimension

        max_indices: (n_dims, ) ndarray
            The maximum index over each dimension

        constrain_to_boundary: boolean, optional
            If True the crop will be snapped to not go beyond this images
            boundary. If False, an ImageBoundaryError will be raised if an
            attempt is made to go beyond the edge of the image.

            Default: True

        Returns
        -------
        cropped_image : :class:`type(self)`
            This image, but cropped.

        Raises
        ------
        ValueError
            min_indices and max_indices both have to be of length n_dims.
            All max_indices must be greater than min_indices.

        ImageBoundaryError
            Raised if constrain_to_boundary is False, and an attempt is made
            to crop the image in a way that violates the image bounds.

        """
        min_indices = np.floor(min_indices)
        max_indices = np.ceil(max_indices)
        if not (min_indices.size == max_indices.size == self.n_dims):
            raise ValueError(
                "Both min and max indices should be 1D numpy arrays of"
                " length n_dims ({})".format(self.n_dims))
        elif not np.all(max_indices > min_indices):
            raise ValueError("All max indices must be greater that the min "
                             "indices")
        min_bounded = self.constrain_points_to_bounds(min_indices)
        max_bounded = self.constrain_points_to_bounds(max_indices)
        if not constrain_to_boundary and not (
                np.all(min_bounded == min_indices) or
                np.all(max_bounded == max_indices)):
            # points have been constrained and the user didn't want this -
            raise ImageBoundaryError(min_indices, max_indices,
                                     min_bounded, max_bounded)
        slices = [slice(int(min_i), int(max_i))
                  for min_i, max_i in
                  zip(list(min_bounded), list(max_bounded))]
        self.pixels = self.pixels[slices].copy()
        # update all our landmarks
        lm_translation = Translation(-min_bounded)
        lm_translation.apply_inplace(self.landmarks)
        return self

    def cropped_copy(self, min_indices, max_indices,
                     constrain_to_boundary=False):
        r"""
        Return a cropped copy of this image using the given minimum and
        maximum indices. Landmarks are correctly adjusted so they maintain
        their position relative to the newly cropped image.

        Parameters
        -----------
        min_indices: (n_dims, ) ndarray
            The minimum index over each dimension

        max_indices: (n_dims, ) ndarray
            The maximum index over each dimension

        constrain_to_boundary: boolean, optional
            If True the crop will be snapped to not go beyond this images
            boundary. If False, an ImageBoundaryError will be raised if an
            attempt is made to go beyond the edge of the image.

            Default: True

        Returns
        -------
        cropped_image : :class:`type(self)`
            A new instance of self, but cropped.


        Raises
        ------
        ValueError
            min_indices and max_indices both have to be of length n_dims.
            All max_indices must be greater than min_indices.

        ImageBoundaryError
            Raised if constrain_to_boundary is False, and an attempt is made
            to crop the image in a way that violates the image bounds.
        """
        cropped_image = deepcopy(self)
        return cropped_image.crop(min_indices, max_indices,
                                  constrain_to_boundary=constrain_to_boundary)

    def crop_to_landmarks(self, group=None, label='all', boundary=0,
                          constrain_to_boundary=True):
        r"""
        Crop this image to be bounded around a set of landmarks with an
        optional n_pixel boundary

        Parameters
        ----------
        group : string, Optional
            The key of the landmark set that should be used. If None,
            and if there is only one set of landmarks, this set will be used.

            Default: None

        label: string, Optional
            The label of of the landmark manager that you wish to use. If
            'all' all landmarks in the group are used.

            Default: 'all'

        boundary: int, Optional
            An extra padding to be added all around the landmarks bounds.

            Default: 0

        constrain_to_boundary: boolean, optional
            If True the crop will be snapped to not go beyond this images
            boundary. If False, an ImageBoundaryError will be raised if an
            attempt is made to go beyond the edge of the image.

            Default: True

        Raises
        ------
        ImageBoundaryError
            Raised if constrain_to_boundary is False, and an attempt is made
            to crop the image in a way that violates the image bounds.
        """
        pc = self.landmarks[group][label].lms
        min_indices, max_indices = pc.bounds(boundary=boundary)
        self.crop(min_indices, max_indices,
                  constrain_to_boundary=constrain_to_boundary)

    def crop_to_landmarks_proportion(self, boundary_proportion, group=None,
                                     label='all', minimum=True,
                                     constrain_to_boundary=True):
        r"""
        Crop this image to be bounded around a set of landmarks with a
        border proportional to the landmark spread or range.

        Parameters
        ----------
        boundary_proportion: float
            Additional padding to be added all around the landmarks
            bounds defined as a proportion of the landmarks' range. See
            minimum for a definition of how the range is calculated.
        group : string, Optional
            The key of the landmark set that should be used. If None,
            and if there is only one set of landmarks, this set will be used.

            Default: None

        label: string, Optional
            The label of of the landmark manager that you wish to use. If
            'all' all landmarks in the group are used.

            Default: 'all'

        minimum: bool, Optional
            If True the specified proportion is relative to the minimum
            value of the landmarks' per-dimension range; if False wrt the
            maximum value of the landmarks' per-dimension range.

            Default: True

        constrain_to_boundary: boolean, optional
            If True the crop will be snapped to not go beyond this images
            boundary. If False, an ImageBoundaryError will be raised if an
            attempt is made to go beyond the edge of the image.

            Default: True

        Raises
        ------
        ImageBoundaryError
            Raised if constrain_to_boundary is False, and an attempt is made
            to crop the image in a way that violates the image bounds.
        """
        pc = self.landmarks[group][label].lms
        if minimum:
            boundary = boundary_proportion * np.min(pc.range())
        else:
            boundary = boundary_proportion * np.max(pc.range())
        self.crop_to_landmarks(group=group, label=label, boundary=boundary,
                               constrain_to_boundary=constrain_to_boundary)

    def constrain_points_to_bounds(self, points):
        r"""
        Constrains the points provided to be within the bounds of this
        image.

        Parameters
        ----------

        points: (d,) ndarray
            points to be snapped to the image boundaries

        Returns
        -------

        bounded_points: (d,) ndarray
            points snapped to not stray outside the image edges

        """
        bounded_points = points.copy()
        # check we don't stray under any edges
        bounded_points[bounded_points < 0] = 0
        # check we don't stray over any edges
        shape = np.array(self.shape)
        over_image = (shape - bounded_points) < 0
        bounded_points[over_image] = shape[over_image]
        return bounded_points

    def warp_to(self, template_mask, transform, warp_landmarks=False,
                interpolator='scipy', **kwargs):
        r"""
        Return a copy of this image warped into a different reference space.

        Parameters
        ----------
        template_mask : :class:`menpo.image.boolean.BooleanImage`
            Defines the shape of the result, and what pixels should be
            sampled.
        transform : :class:`menpo.transform.base.Transform`
            Transform **from the template space back to this image**.
            Defines, for each True pixel location on the template, which pixel
            location should be sampled from on this image.
        warp_landmarks : bool, optional
            If `True`, warped_image will have the same landmark dictionary
            as self, but with each landmark updated to the warped position.

            Default: `False`
        interpolator : 'scipy', optional
            The interpolator that should be used to perform the warp.

            Default: 'scipy'
        kwargs : dict
            Passed through to the interpolator. See `menpo.interpolation`
            for details.

        Returns
        -------
        warped_image : type(self)
            A copy of this image, warped.
        """
        # configure the interpolator we are going to use for the warp
        # currently only scipy is supported but in the future we may have CUDA
        if interpolator == 'scipy':
            _interpolator = scipy_interpolation
        else:
            raise ValueError("Don't understand interpolator '{}': needs to "
                             "be 'scipy'".format(interpolator))

        if self.n_dims != transform.n_dims:
            raise ValueError(
                "Trying to warp a {}D image with a {}D transform "
                "(they must match)".format(self.n_dims, transform.n_dims))

        template_points = template_mask.true_indices
        points_to_sample = transform.apply(template_points)
        # we want to sample each channel in turn, returning a vector of sampled
        # pixels. Store those in a (n_pixels, n_channels) array.
        sampled_pixel_values = _interpolator(self.pixels, points_to_sample,
                                             **kwargs)
        # set any nan values to 0
        sampled_pixel_values[np.isnan(sampled_pixel_values)] = 0
        # build a warped version of the image
        warped_image = self._build_warped_image(template_mask,
                                                sampled_pixel_values)

        if warp_landmarks:
            warped_image.landmarks = self.landmarks
            transform.pseudoinverse.apply_inplace(warped_image.landmarks)
        return warped_image

    def _build_warped_image(self, template_mask, sampled_pixel_values,
                            **kwargs):
        r"""
        Builds the warped image from the template mask and
        sampled pixel values. Overridden for BooleanImage as we can't use
        the usual from_vector_inplace method. All other Image classes share
        the Image implementation.
        """
        warped_image = self.blank(template_mask.shape,
                                  n_channels=self.n_channels, **kwargs)
        warped_image.from_vector_inplace(sampled_pixel_values.ravel())
        return warped_image

    def rescale(self, scale, interpolator='scipy', round='ceil', **kwargs):
        r"""
        Return a copy of this image, rescaled by a given factor.
        Landmarks are rescaled appropriately.

        Parameters
        ----------
        scale : float or tuple
            The scale factor. If a tuple, the scale to apply to each dimension.
            If a single float, the scale will be applied uniformly across
            each dimension.
        interpolator : 'scipy', optional
            The interpolator that should be used to perform the warp.

            Default: 'scipy'
        round: {'ceil', 'floor', 'round'}
            Rounding function to be applied to floating point shapes.

            Default: 'ceil'
        kwargs : dict
            Passed through to the interpolator. See `menpo.interpolation`
            for details. Note that mode is set to nearest to avoid numerical
            issues, and cannot be changed here by the user.

        Returns
        -------
        rescaled_image : type(self)
            A copy of this image, rescaled.

        Raises
        ------
        ValueError:
            If less scales than dimensions are provided.
            If any scale is less than or equal to 0.
        """
        # Pythonic way of converting to list if we are passed a single float
        try:
            if len(scale) < self.n_dims:
                raise ValueError(
                    'Must provide a scale per dimension.'
                    '{} scales were provided, {} were expected.'.format(
                        len(scale), self.n_dims
                    )
                )
        except TypeError:  # Thrown when len() is called on a float
            scale = [scale] * self.n_dims

        # Make sure we have a numpy array
        scale = np.asarray(scale)
        for s in scale:
            if s <= 0:
                raise ValueError('Scales must be positive floats.')

        transform = NonUniformScale(scale)
        from menpo.image.boolean import BooleanImage
        # use the scale factor to make the template mask bigger
        template_mask = BooleanImage.blank(transform.apply(self.shape),
                                           round=round)
        # due to image indexing, we can't just apply the pseduoinverse
        # transform to achieve the scaling we want though!
        # Consider a 3x rescale on a 2x4 image. Looking at each dimension:
        #    H 2 -> 6 so [0-1] -> [0-5] = 5/1 = 5x
        #    W 4 -> 12 [0-3] -> [0-11] = 11/3 = 3.67x
        # => need to make the correct scale per dimension!
        shape = np.array(self.shape, dtype=np.float)
        # scale factors = max_index_after / current_max_index
        # (note that max_index = length - 1, as 0 based)
        scale_factors = (scale * shape - 1) / (shape - 1)
        inverse_transform = NonUniformScale(scale_factors).pseudoinverse
        # for rescaling we enforce that mode is nearest to avoid num. errors
        if 'mode' in kwargs:
            raise ValueError("Cannot set 'mode' kwarg on rescale - set to "
                             "'nearest' to avoid numerical errors")
        kwargs['mode'] = 'nearest'
        # Note here we pass warp_mask to warp_to. In the case of
        # Images that aren't MaskedImages this kwarg will
        # harmlessly fall through so we are fine.
        return self.warp_to(template_mask, inverse_transform,
                            warp_landmarks=True,
                            interpolator=interpolator, **kwargs)

    def rescale_to_reference_shape(self, reference_shape, group=None,
                                   label='all', interpolator='scipy',
                                   round='ceil', **kwargs):
        r"""
        Return a copy of this image, rescaled so that the scale of a
        particular group of landmarks matches the scale of the passed
        reference landmarks.

        Parameters
        ----------
        reference_shape: :class:`menpo.shape.pointcloud`
            The reference shape to which the landmarks scale will be matched
            against.
        group : string, Optional
            The key of the landmark set that should be used. If None,
            and if there is only one set of landmarks, this set will be used.

            Default: None
        label: string, Optional
            The label of of the landmark manager that you wish to use. If
            'all' all landmarks in the group are used.

            Default: 'all'
        interpolator : 'scipy' or 'c', optional
            The interpolator that should be used to perform the warp.

        round: {'ceil', 'floor', 'round'}
            Rounding function to be applied to floating point shapes.

            Default: 'ceil'
        kwargs : dict
            Passed through to the interpolator. See `menpo.interpolation`
            for details.

        Returns
        -------
        rescaled_image : type(self)
            A copy of this image, rescaled.
        """
        pc = self.landmarks[group][label].lms
        scale = AlignmentUniformScale(pc, reference_shape).as_vector()
        return self.rescale(scale, interpolator=interpolator,
                            round=round, **kwargs)

    def rescale_landmarks_to_diagonal_range(self, diagonal_range, group=None,
                                            label='all', interpolator='scipy',
                                            round='ceil', **kwargs):
        r"""
        Return a copy of this image, rescaled so that the diagonal_range of the
        bounding box containing its landmarks matches the specified diagonal_range
        range.

        Parameters
        ----------
        diagonal_range: :class:`menpo.shape.pointcloud`
            The diagonal_range range that we want the landmarks of the returned
            image to have.
        group : string, Optional
            The key of the landmark set that should be used. If None,
            and if there is only one set of landmarks, this set will be used.

            Default: None
        label: string, Optional
            The label of of the landmark manager that you wish to use. If
            'all' all landmarks in the group are used.

            Default: 'all'
        interpolator : 'scipy', optional
            The interpolator that should be used to perform the warp.

        round: {'ceil', 'floor', 'round'}
            Rounding function to be applied to floating point shapes.

            Default: 'ceil'
        kwargs : dict
            Passed through to the interpolator. See `menpo.interpolation`
            for details.

        Returns
        -------
        rescaled_image : type(self)
            A copy of this image, rescaled.
        """
        x, y = self.landmarks[group][label].lms.range()
        scale = diagonal_range / np.sqrt(x**2 + y**2)
        return self.rescale(scale, interpolator=interpolator,
                            round=round, **kwargs)

    def resize(self, shape, interpolator='scipy', **kwargs):
        r"""
        Return a copy of this image, resized to a particular shape.
        All image information (landmarks, the mask in the case of
        :class:`MaskedImage`) is resized appropriately.

        Parameters
        ----------
        shape : tuple
            The new shape to resize to.
        interpolator : 'scipy' or 'c', optional
            The interpolator that should be used to perform the warp.

            Default: 'scipy'
        kwargs : dict
            Passed through to the interpolator. See `menpo.interpolation`
            for details.

        Returns
        -------
        resized_image : type(self)
            A copy of this image, resized.

        Raises
        ------
        ValueError:
            If the number of dimensions of the new shape does not match
            the number of dimensions of the image.
        """
        shape = np.asarray(shape)
        if len(shape) != self.n_dims:
            raise ValueError(
                'Dimensions must match.'
                '{} dimensions provided, {} were expected.'.format(
                    shape.shape, self.n_dims))
        scales = shape.astype(np.float) / self.shape
        # Have to round the shape when scaling to deal with floating point
        # errors. For example, if we want (250, 250), we need to ensure that
        # we get (250, 250) even if the number we obtain is 250 to some
        # floating point inaccuracy.
        return self.rescale(scales, interpolator=interpolator,
                            round='round', **kwargs)

    def gaussian_pyramid(self, n_levels=3, downscale=2, sigma=None,
                         order=1, mode='reflect', cval=0):
        r"""
        Return the gaussian pyramid of this image. The first image of the
        pyramid will be the original, unmodified, image.

        Parameters
        ----------
        n_levels : int
            Number of levels in the pyramid. When set to -1 the maximum
            number of levels will be build.

            Default: 3

        downscale : float, optional
            Downscale factor.

            Default: 2

        sigma : float, optional
            Sigma for gaussian filter. Default is `2 * downscale / 6.0` which
            corresponds to a filter mask twice the size of the scale factor
            that covers more than 99% of the gaussian distribution.

            Default: None

        order : int, optional
            Order of splines used in interpolation of downsampling. See
            `scipy.ndimage.map_coordinates` for detail.

            Default: 1

        mode :  {'reflect', 'constant', 'nearest', 'mirror', 'wrap'}, optional
            The mode parameter determines how the array borders are handled,
            where cval is the value when mode is equal to 'constant'.

            Default: 'reflect'

        cval : float, optional
            Value to fill past edges of input if mode is 'constant'.

            Default: 0

        Returns
        -------
        image_pyramid:
            Generator yielding pyramid layers as menpo image objects.
        """
        max_layer = n_levels - 1
        pyramid = pyramid_gaussian(self.pixels, max_layer=max_layer,
                                   downscale=downscale, sigma=sigma,
                                   order=order, mode=mode, cval=cval)

        for j, image_data in enumerate(pyramid):
            image = self.__class__(image_data)

            # rescale and reassign existent landmark
            image.landmarks = self.landmarks
            transform = UniformScale(downscale ** j, self.n_dims)
            transform.pseudoinverse.apply_inplace(image.landmarks)
            yield image

    def smoothing_pyramid(self, n_levels=3, downscale=2, sigma=None,
                          mode='reflect', cval=0):
        r"""
        Return the smoothing pyramid of this image. The first image of the
        pyramid will be the original, unmodified, image.

        Parameters
        ----------
        n_levels : int
            Number of levels in the pyramid. When set to -1 the maximum
            number of levels will be build.

            Default: 3

        downscale : float, optional
            Downscale factor.

            Default: 2

        sigma : float, optional
            Sigma for gaussian filter. Default is `2 * downscale / 6.0` which
            corresponds to a filter mask twice the size of the scale factor
            that covers more than 99% of the gaussian distribution.

            Default: None

        mode :  {'reflect', 'constant', 'nearest', 'mirror', 'wrap'}, optional
            The mode parameter determines how the array borders are handled,
            where cval is the value when mode is equal to 'constant'.

            Default: 'reflect'

        cval : float, optional
            Value to fill past edges of input if mode is 'constant'.

            Default: 0

        Returns
        -------
        image_pyramid:
            Generator yielding pyramid layers as menpo image objects.
        """
        for j in range(n_levels):
            if j is 0:
                yield self
            else:
                if sigma is None:
                    sigma_aux = 2 * downscale**j / 6.0
                else:
                    sigma_aux = sigma

                image_data = _smooth(self.pixels, sigma=sigma_aux,
                                     mode=mode, cval=cval)
                image = self.__class__(image_data)

                # rescale and reassign existent landmark
                image.landmarks = self.landmarks
                yield image

    def as_greyscale(self, mode='luminosity', channel=None):
        r"""
        Returns a greyscale version of the image. If the image does *not*
        represent a 2D RGB image, then the 'luminosity' mode will fail.

        Parameters
        ----------
        mode : {'average', 'luminosity', 'channel'}
            'luminosity' - Calculates the luminance using the CCIR 601 formula

                `Y' = 0.2989 R' + 0.5870 G' + 0.1140 B'`

            'average' - intensity is an equal average of all three channels
            'channel' - a specific channel is used

            Default 'luminosity'

        channel: int, optional
            The channel to be taken. Only used if mode is 'channel'.

            Default: None

        Returns
        -------
        greyscale_image: :class:`MaskedImage`
            A copy of this image in greyscale.
        """
        greyscale = deepcopy(self)
        if mode == 'luminosity':
            if self.n_dims != 2:
                raise ValueError("The 'luminosity' mode only works on 2D RGB"
                                 "images. {} dimensions found, "
                                 "2 expected.".format(self.n_dims))
            elif self.n_channels != 3:
                raise ValueError("The 'luminosity' mode only works on RGB"
                                 "images. {} channels found, "
                                 "3 expected.".format(self.n_channels))

            # Invert the transformation matrix to get more precise values
            T = scipy.linalg.inv(np.array([[1.0, 0.956, 0.621],
                                           [1.0, -0.272, -0.647],
                                           [1.0, -1.106, 1.703]]))
            coef = T[0, :]
            pixels = np.dot(greyscale.pixels, coef.T)
        elif mode == 'average':
            pixels = np.mean(greyscale.pixels, axis=-1)
        elif mode == 'channel':
            if channel is None:
                raise ValueError("For the 'channel' mode you have to provide"
                                 " a channel index")
            pixels = greyscale.pixels[..., channel].copy()
        else:
            raise ValueError("Unknown mode {} - expected 'luminosity', "
                             "'average' or 'channel'.".format(mode))

        greyscale.pixels = pixels[..., None]
        return greyscale

    def as_PILImage(self):
        r"""
        Return a PIL copy of the image. Scales the image by `255` and
        converts to `np.uint8`. Image must only have 1 or 3 channels and
        be two dimensional.

        Returns
        -------
        pil_image : `PILImage`
            PIL copy of image as `np.uint8`

        Raises
        ------
        ValueError if image is not 2D and 1 channel or 3 channels.
        """
        if self.n_dims != 2 or self.n_channels not in [1, 3]:
            raise ValueError('Can only convert greyscale or RGB 2D images. '
                             'Received a {} channel {}D image.'.format(
                self.n_channels, self.ndims))
        return PILImage.fromarray((self.pixels * 255).astype(np.uint8))

    def __str__(self):
        return ('{} {}D Image with {} channels'.format(
            self._str_shape, self.n_dims, self.n_channels))

    @property
    def has_landmarks_outside_bounds(self):
        """
        Indicates whether there are landmarks located outside the image bounds.

        :type: bool
        """
        if self.landmarks.has_landmarks:
            for l_group in self.landmarks:
                pc = l_group[1].lms.points
                if np.any(np.logical_or(self.shape - pc < 1, pc < 0)):
                    return True
        return False

    def constrain_landmarks_to_bounds(self):
        r"""
        Move landmarks that are located outside the image bounds on the bounds.
        """
        if self.has_landmarks_outside_bounds:
            for l_group in self.landmarks:
                l = self.landmarks[l_group[0]]
                for k in range(l.lms.points.shape[1]):
                    tmp = l.lms.points[:, k]
                    tmp[tmp < 0] = 0
                    tmp[tmp > self.shape[k] - 1] = self.shape[k] - 1
                    l.lms.points[:, k] = tmp
                self.landmarks[l_group[0]] = l


def _create_feature_glyph(features, vbs):
    r"""
    Create glyph of feature pixels.

    Parameters
    ----------
    feature_type : (N, D) ndarray
        The feature pixels to use.
    vbs: int
        Defines the size of each block with vectors of the glyph image.
    """
    # vbs = Vector block size
    num_bins = features.shape[2]
    # construct a "glyph" for each orientation
    block_image_temp = np.zeros((vbs, vbs))
    # Create a vertical line of ones, to be the first vector
    block_image_temp[:, round(vbs / 2) - 1:round(vbs / 2) + 1] = 1
    block_im = np.zeros((block_image_temp.shape[0],
                         block_image_temp.shape[1],
                         num_bins))
    # First vector as calculated above
    block_im[:, :, 0] = block_image_temp
    # Number of bins rotations to create an 'asterisk' shape
    for i in range(1, num_bins):
        block_im[:, :, i] = imrotate(block_image_temp, -i * vbs)

    # make pictures of positive feature_data by adding up weighted glyphs
    features[features < 0] = 0
    glyph_im = np.sum(block_im[None, None, :, :, :] *
                      features[:, :, None, None, :], axis=-1)
    glyph_im = np.bmat(glyph_im.tolist())
    return glyph_im<|MERGE_RESOLUTION|>--- conflicted
+++ resolved
@@ -60,10 +60,6 @@
     -----------
     image_data: (M, N ..., Q, C) ndarray
         Array representing the image pixels, with the last axis being
-<<<<<<< HEAD
-        channels
-
-=======
         channels.
     copy: bool, optional
         If False, the image_data will not be copied on assignment. Note that
@@ -73,7 +69,6 @@
         In general this should only be used if you know what you are doing.
 
         Default False
->>>>>>> bacd6d0b
     """
 
     __metaclass__ = abc.ABCMeta
@@ -1215,4 +1210,4 @@
     glyph_im = np.sum(block_im[None, None, :, :, :] *
                       features[:, :, None, None, :], axis=-1)
     glyph_im = np.bmat(glyph_im.tolist())
-    return glyph_im+    return glyph_im
