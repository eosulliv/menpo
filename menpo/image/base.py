from __future__ import division
import abc
from copy import deepcopy

import numpy as np
from scipy.misc import imrotate
import scipy.linalg
import PIL.Image as PILImage
from skimage.transform import pyramid_gaussian
from skimage.transform.pyramids import _smooth

from menpo.base import Vectorizable
from menpo.landmark import Landmarkable
from menpo.transform import (Translation, NonUniformScale, UniformScale,
                             AlignmentUniformScale)
from menpo.visualize.base import Viewable, ImageViewer
from .feature import ImageFeatures, features
from .interpolation import scipy_interpolation


class ImageBoundaryError(ValueError):
    r"""
    Exception that is thrown when an attempt is made to crop an image beyond
    the edge of it's boundary.

    requested_min : (d,) ndarray
        The per-dimension minimum index requested for the crop
    requested_max : (d,) ndarray
        The per-dimension maximum index requested for the crop
    snapped_min : (d,) ndarray
        The per-dimension minimum index that could be used if the crop was
        constrained to the image boundaries.
    requested_max : (d,) ndarray
        The per-dimension maximum index that could be used if the crop was
        constrained to the image boundaries.
    """

    def __init__(self, requested_min, requested_max, snapped_min,
                 snapped_max):
        super(ImageBoundaryError, self).__init__()
        self.requested_min = requested_min
        self.requested_max = requested_max
        self.snapped_min = snapped_min
        self.snapped_max = snapped_max


class Image(Vectorizable, Landmarkable, Viewable):
    r"""
    An n-dimensional image.

    Images are n-dimensional homogeneous regular arrays of data. Each
    spatially distinct location in the array is referred to as a `pixel`.
    At a pixel, `k` distinct pieces of information can be stored. Each
    datum at a pixel is refereed to as being in a `channel`. All pixels in
    the image have the same number of channels, and all channels have the
    same data-type (`float`).

    Parameters
    -----------
    image_data : ``(M, N ..., Q, C)`` `ndarray`
        Array representing the image pixels, with the last axis being
        channels.
    copy : `bool`, optional
        If ``False``, the ``image_data`` will not be copied on assignment.
        Note that this will miss out on additional checks. Further note that we
        still demand that the array is C-contiguous - if it isn't, a copy will
        be generated anyway.
        In general, this should only be used if you know what you are doing.

    Attributes
    ----------
    features : :map:`ImageFeatures`
        Gives access to all the feature types that we support.

    Raises
    ------
    Warning
        If ``copy=False`` cannot be honoured
    ValueError
        If the pixel array is malformed
    """

    __metaclass__ = abc.ABCMeta

    def __init__(self, image_data, copy=True):
        Landmarkable.__init__(self)
        if not copy:
            # Let's check we don't do a copy!
            image_data_handle = image_data
            self.pixels = np.require(image_data, requirements=['C'])
            if self.pixels is not image_data_handle:
                raise Warning('The copy flag was NOT honoured. '
                              'A copy HAS been made. Please ensure the data '
                              'you pass is C-contiguous.')
        else:
            image_data = np.array(image_data, copy=True, order='C')
            # Degenerate case whereby we can just put the extra axis
            # on ourselves
            if image_data.ndim == 2:
                image_data = image_data[..., None]
            if image_data.ndim < 2:
                raise ValueError(
                    "Pixel array has to be 2D (2D shape, implicitly "
                    "1 channel) or 3D+ (2D+ shape, n_channels) "
                    " - a {}D array "
                    "was provided".format(image_data.ndim))
            self.pixels = np.require(image_data, requirements=['C'])
        # add FeatureExtraction functionality
        self.features = ImageFeatures(self)

    @classmethod
    def blank(cls, shape, n_channels=1, fill=0, dtype=np.float):
        r"""
        Returns a blank image.

        Parameters
        ----------
        shape : tuple or list
            The shape of the image. Any floating point values are rounded up
            to the nearest integer.

        n_channels: int, optional
            The number of channels to create the image with

            Default: 1
        fill : int, optional
            The value to fill all pixels with

            Default: 0
        dtype: numpy data type, optional
            The data type of the image.

            Default: np.float

        Returns
        -------
        blank_image : :map:`Image`
            A new image of the requested size.
        """
        # Ensure that the '+' operator means concatenate tuples
        shape = tuple(np.ceil(shape).astype(np.int))
        if fill == 0:
            pixels = np.zeros(shape + (n_channels,), dtype=dtype)
        else:
            pixels = np.ones(shape + (n_channels,), dtype=dtype) * fill
        # We know there is no need to copy...
        return cls(pixels, copy=False)

    @property
    def n_dims(self):
        r"""
        The number of dimensions in the image. The minimum possible n_dims is
        2.

        :type: int
        """
        return len(self.shape)

    @property
    def n_pixels(self):
        r"""
        Total number of pixels in the image (`prod(shape)`)

        :type: int
        """
        return self.pixels[..., 0].size

    @property
    def n_elements(self):
        r"""
        Total number of data points in the image (`prod(shape) x
        n_channels`)

        :type: int
        """
        return self.pixels.size

    @property
    def n_channels(self):
        """
        The number of channels on each pixel in the image.

        :type: int
        """
        return self.pixels.shape[-1]

    @property
    def width(self):
        r"""
        The width of the image.

        This is the width according to image semantics, and is thus the size
        of the **second** dimension.

        :type: `int`
        """
        return self.pixels.shape[1]

    @property
    def height(self):
        r"""
        The height of the image.

        This is the height according to image semantics, and is thus the size
        of the **first** dimension.

        :type: int
        """
        return self.pixels.shape[0]

    @property
    def shape(self):
        r"""
        The shape of the image
        (with `n_channel` values at each point).

        :type: tuple
        """
        return self.pixels.shape[:-1]

    @property
    def centre(self):
        r"""
        The geometric centre of the Image - the subpixel that is in the
        middle.

        Useful for aligning shapes and images.

        :type: (n_dims,) ndarray
        """
        # noinspection PyUnresolvedReferences
        return np.array(self.shape, dtype=np.double) / 2

    @property
    def _str_shape(self):
        if self.n_dims > 2:
            return ' x '.join(str(dim) for dim in self.shape)
        elif self.n_dims == 2:
            return '{}W x {}H'.format(self.width, self.height)

<<<<<<< HEAD
    def _as_vector(self, keep_channels=False):
=======
    @property
    def indices(self):
        r"""
        Return the indices of all pixels in this image.

        :type: (`n_dims`, `n_pixels`) ndarray

        """
        return np.indices(self.shape).reshape([self.n_dims, -1]).T

    def copy(self):
        r"""
        Return a new image with copies of the pixels and landmarks of this
        image.

        This is an efficient copy method. If you need to copy all the state on
        the object, consider deepcopy instead.

        Returns
        -------

        image: :map:`Image`
            A new image with the same pixels and landmarks as this one, just
            copied.

        """
        new_image = Image(self.pixels)
        new_image.landmarks = self.landmarks
        return new_image

    def as_vector(self, keep_channels=False):
>>>>>>> 32ca89ca
        r"""
        The vectorized form of this image.

        Parameters
        ----------
        keep_channels : bool, optional

            ========== =================================
            Value      Return shape
            ========== =================================
            `False`    (`n_pixels` * `n_channels`,)
            `True`     (`n_pixels`, `n_channels`)
            ========== =================================

            Default: `False`

        Returns
        -------
        (shape given by keep_channels) ndarray
            Flattened representation of this image, containing all pixel
            and channel information
        """
        if keep_channels:
            return self.pixels.reshape([-1, self.n_channels])
        else:
            return self.pixels.ravel()

    def from_vector(self, vector, n_channels=None, copy=True):
        r"""
        Takes a flattened vector and returns a new image formed by reshaping
        the vector to the correct pixels and channels.

        The `n_channels` argument is useful for when we want to add an extra
        channel to an image but maintain the shape. For example, when
        calculating the gradient.

        Note that landmarks are transferred in the process.

        Parameters
        ----------
        vector : (`n_parameters`,)
            A flattened vector of all pixels and channels of an image.

        n_channels : int, optional
            If given, will assume that vector is the same shape as this image,
            but with a possibly different number of channels

            Default: Use the existing image channels

        copy : bool, optional
            If False the vector will not be copied in creating the new image.

            Default: True

        Returns
        -------
        image : :map:`Image`
            New image of same shape as this image and the number of
            specified channels.

        Raises
        ------

        Warning : If the copy=False flag cannot be honored

        """
        # This is useful for when we want to add an extra channel to an image
        # but maintain the shape. For example, when calculating the gradient
        n_channels = self.n_channels if n_channels is None else n_channels
        image_data = vector.reshape(self.shape + (n_channels,))
        new_image = Image(image_data, copy=copy)
        new_image.landmarks = self.landmarks
        return new_image

    def from_vector_inplace(self, vector, copy=True):
        r"""
        Takes a flattened vector and update this image by
        reshaping the vector to the correct dimensions.

        Parameters
        ----------
        vector : (`n_pixels`,) np.bool ndarray
            A vector vector of all the pixels of a BooleanImage.

        copy: bool, optional
            If False, the vector will be set as the pixels. If True a copy of
            the vector is taken.

            Default: True

        Raises
        ------
        Warning : If copy=False flag cannot be honored

        Notes
        -----
        For BooleanImage's this is rebuilding a boolean image **itself**
        from boolean values. The mask is in no way interpreted in performing
        the operation, in contrast to MaskedImage, where only the masked
        region is used in from_vector{_inplace}() and as_vector().
        """
        if copy:
            vector = vector.copy()
            self.pixels = np.require(vector.reshape(self.pixels.shape),
                                     requirements=['C'])
        else:
            image_data_handle = vector.reshape(self.pixels.shape)
            self.pixels = np.require(image_data_handle, requirements=['C'])
            if self.pixels is not image_data_handle:
                raise Warning('The copy flag was NOT honoured. '
                              'A copy HAS been made. Please ensure the vector '
                              'you pass is C-contiguous.')

    def as_histogram(self, keep_channels=True, bins='unique'):
        r"""
        Histogram binning of the values of this image.

        Parameters
        ----------
        keep_channels : bool, optional
            If set to `False`, it returns a single histogram for all the
            channels of the image. If set to `True`, it returns a list of
            histograms, one for each channel.

            Default: `True`
        bins : 'unique', positive int or sequence of scalars, optional
            If set equal to 'unique', the bins of the histograms are centered
            on the unique values of each channel. If set equal to a positive
            integer, then this is the number of bins. If set equal to a
            sequence of scalars, these will be used as bins centres.

            Default: 'unique'

        Returns
        -------
        hist : array or list with n_channels arrays
            The histogram(s). If keep_channels=False, then hist is an array. If
            keep_channels=True, then hist is a list with len(hist)=n_channels.
        bin_edges : array or list with n_channels arrays
            An array or a list of arrays corresponding to the above histograms
            that store the bins' edges.
            The result in the case of list of arrays can be visualized as:

                for k in range(len(hist)):
                    plt.subplot(1,len(hist),k)
                    width = 0.7 * (bin_edges[k][1] - bin_edges[k][0])
                    center = (bin_edges[k][:-1] + bin_edges[k][1:]) / 2
                    plt.bar(center, hist[k], align='center', width=width)

        Raises
        ------
        ValueError
            Bins can be either 'unique', positive int or a sequence of scalars.
        """
        # parse options
        if isinstance(bins, str):
            if bins == 'unique':
                bins = 0
            else:
                raise ValueError("Bins can be either 'unique', positive int or"
                                 "a sequence of scalars.")
        elif isinstance(bins, int) and bins < 1:
            raise ValueError("Bins can be either 'unique', positive int or a "
                             "sequence of scalars.")
        # compute histogram
        vec = self.as_vector(keep_channels=keep_channels)
        if len(vec.shape) == 1 or vec.shape[1] == 1:
            if bins == 0:
                bins = np.unique(vec)
            hist, bin_edges = np.histogram(vec, bins=bins)
        else:
            hist = []
            bin_edges = []
            num_bins = bins
            for ch in range(vec.shape[1]):
                if bins == 0:
                    num_bins = np.unique(vec[:, ch])
                h_tmp, c_tmp = np.histogram(vec[:, ch], bins=num_bins)
                hist.append(h_tmp)
                bin_edges.append(c_tmp)
        return hist, bin_edges

    def _view(self, figure_id=None, new_figure=False, channels=None,
              **kwargs):
        r"""
        View the image using the default image viewer. Currently only
        supports the rendering of 2D images.

        Returns
        -------
        image_viewer : :class:`menpo.visualize.viewimage.ViewerImage`
            The viewer the image is being shown within

        Raises
        ------
        DimensionalityError
            If Image is not 2D
        """
        pixels_to_view = self.pixels
        return ImageViewer(figure_id, new_figure, self.n_dims,
                           pixels_to_view, channels=channels).render(**kwargs)

    def glyph(self, vectors_block_size=10, use_negative=False, channels=None):
        r"""
        Create glyph of a feature image. If feature_data has negative values,
        the use_negative flag controls whether there will be created a glyph of
        both positive and negative values concatenated the one on top of the
        other.

        Parameters
        ----------
        vectors_block_size: int
            Defines the size of each block with vectors of the glyph image.
        use_negative: bool
            Defines whether to take into account possible negative values of
            feature_data.
        """
        # first, choose the appropriate channels
        if channels is None:
            pixels = self.pixels[..., :4]
        elif channels != 'all':
            pixels = self.pixels[..., channels]
        else:
            pixels = self.pixels
        # compute the glyph
        negative_weights = -pixels
        scale = np.maximum(pixels.max(), negative_weights.max())
        pos = _create_feature_glyph(pixels, vectors_block_size)
        pos = pos * 255 / scale
        glyph_image = pos
        if use_negative and pixels.min() < 0:
            neg = _create_feature_glyph(negative_weights, vectors_block_size)
            neg = neg * 255 / scale
            glyph_image = np.concatenate((pos, neg))
        glyph = Image(glyph_image)
        # correct landmarks
        from menpo.transform import NonUniformScale

        image_shape = np.array(self.shape, dtype=np.double)
        glyph_shape = np.array(glyph.shape, dtype=np.double)
        nus = NonUniformScale(glyph_shape / image_shape)
        glyph.landmarks = self.landmarks
        nus.apply_inplace(glyph.landmarks)
        return glyph

    def gradient(self, **kwargs):
        r"""
        Returns an :map:`Image` which is the gradient of this one. In the case
        of multiple channels, it returns the gradient over each axis over
        each channel as a flat list.

        Returns
        -------
        gradient : :map:`Image`
            The gradient over each axis over each channel. Therefore, the
            gradient of a 2D, single channel image, will have length `2`.
            The length of a 2D, 3-channel image, will have length `6`.
        """
        grad_image_pixels = features.gradient(self.pixels)
        grad_image = Image(grad_image_pixels, copy=False)
        grad_image.landmarks = self.landmarks
        return grad_image

    def crop_inplace(self, min_indices, max_indices,
                     constrain_to_boundary=True):
        r"""
        Crops this image using the given minimum and maximum indices.
        Landmarks are correctly adjusted so they maintain their position
        relative to the newly cropped image.

        Parameters
        -----------
        min_indices : (n_dims, ) ndarray
            The minimum index over each dimension

        max_indices : (n_dims, ) ndarray
            The maximum index over each dimension

        constrain_to_boundary : boolean, optional
            If `True` the crop will be snapped to not go beyond this images
            boundary. If `False`, an :map:`ImageBoundaryError` will be raised if
            an attempt is made to go beyond the edge of the image.

            Default: `True`

        Returns
        -------
        cropped_image : `type(self)`
            This image, cropped.

        Raises
        ------
        `ValueError`
            `min_indices` and `max_indices` both have to be of length `n_dims`.
            All `max_indices` must be greater than `min_indices`.

        `ImageBoundaryError`
            Raised if `constrain_to_boundary` is `False`, and an attempt is made
            to crop the image in a way that violates the image bounds.

        """
        min_indices = np.floor(min_indices)
        max_indices = np.ceil(max_indices)
        if not (min_indices.size == max_indices.size == self.n_dims):
            raise ValueError(
                "Both min and max indices should be 1D numpy arrays of"
                " length n_dims ({})".format(self.n_dims))
        elif not np.all(max_indices > min_indices):
            raise ValueError("All max indices must be greater that the min "
                             "indices")
        min_bounded = self.constrain_points_to_bounds(min_indices)
        max_bounded = self.constrain_points_to_bounds(max_indices)
        if not constrain_to_boundary and not (
                    np.all(min_bounded == min_indices) or
                    np.all(max_bounded == max_indices)):
            # points have been constrained and the user didn't want this -
            raise ImageBoundaryError(min_indices, max_indices,
                                     min_bounded, max_bounded)
        slices = [slice(int(min_i), int(max_i))
                  for min_i, max_i in
                  zip(list(min_bounded), list(max_bounded))]
        self.pixels = self.pixels[slices].copy()
        # update all our landmarks
        lm_translation = Translation(-min_bounded)
        lm_translation.apply_inplace(self.landmarks)
        return self

    def crop(self, min_indices, max_indices,
             constrain_to_boundary=False):
        r"""
        Return a cropped copy of this image using the given minimum and
        maximum indices. Landmarks are correctly adjusted so they maintain
        their position relative to the newly cropped image.

        Parameters
        -----------
        min_indices : (n_dims, ) ndarray
            The minimum index over each dimension

        max_indices : (n_dims, ) ndarray
            The maximum index over each dimension

        constrain_to_boundary : boolean, optional
            If `True` the crop will be snapped to not go beyond this images
            boundary. If `False`, an :map:`ImageBoundaryError` will be raised if
            an attempt is made to go beyond the edge of the image.

            Default: `True`

        Returns
        -------
        cropped_image : :class:`type(self)`
            A new instance of self, but cropped.


        Raises
        ------
        ValueError
            `min_indices` and `max_indices` both have to be of length `n_dims`.
            All `max_indices` must be greater than `min_indices`.

        ImageBoundaryError
            Raised if `constrain_to_boundary` is `False`, and an attempt is made
            to crop the image in a way that violates the image bounds.
        """
        cropped_image = deepcopy(self)
        return cropped_image.crop_inplace(
            min_indices, max_indices,
            constrain_to_boundary=constrain_to_boundary)

    def crop_to_landmarks_inplace(self, group=None, label='all', boundary=0,
                                  constrain_to_boundary=True):
        r"""
        Crop this image to be bounded around a set of landmarks with an
        optional `n_pixel` boundary

        Parameters
        ----------
        group : string, Optional
            The key of the landmark set that should be used. If `None`,
            and if there is only one set of landmarks, this set will be used.

            Default: `None`

        label : string, Optional
            The label of of the landmark manager that you wish to use. If
            'all' all landmarks in the group are used.

            Default: 'all'

        boundary : int, Optional
            An extra padding to be added all around the landmarks bounds.

            Default: `0`

        constrain_to_boundary : boolean, optional
            If `True` the crop will be snapped to not go beyond this images
            boundary. If `False`, an :map`ImageBoundaryError` will be raised if
            an attempt is made to go beyond the edge of the image.

            Default: `True`

        Returns
        -------
        image : :map:`Image`
            This image, cropped to it's landmarks.

        Raises
        ------
        ImageBoundaryError
            Raised if `constrain_to_boundary` is `False`, and an attempt is made
            to crop the image in a way that violates the image bounds.
        """
        pc = self.landmarks[group][label].lms
        min_indices, max_indices = pc.bounds(boundary=boundary)
        return self.crop_inplace(min_indices, max_indices,
                                 constrain_to_boundary=constrain_to_boundary)

    def crop_to_landmarks_proportion_inplace(self, boundary_proportion,
                                             group=None, label='all',
                                             minimum=True,
                                             constrain_to_boundary=True):
        r"""
        Crop this image to be bounded around a set of landmarks with a
        border proportional to the landmark spread or range.

        Parameters
        ----------
        boundary_proportion : float
            Additional padding to be added all around the landmarks
            bounds defined as a proportion of the landmarks' range. See
            the minimum parameter for a definition of how the range is
            calculated.
        group : string, Optional
            The key of the landmark set that should be used. If `None`,
            and if there is only one set of landmarks, this set will be used.

            Default: `None`
        label : string, Optional
            The label of of the landmark manager that you wish to use. If
            'all' all landmarks in the group are used.

            Default: 'all'
        minimum : bool, Optional
            If `True` the specified proportion is relative to the minimum
            value of the landmarks' per-dimension range; if `False` w.r.t. the
            maximum value of the landmarks' per-dimension range.

            Default: `True`
        constrain_to_boundary : boolean, optional
            If `True`, the crop will be snapped to not go beyond this images
            boundary. If `False`, an :map:`ImageBoundaryError` will be raised if
            an attempt is made to go beyond the edge of the image.

            Default: `True`

        Returns
        -------
        image : :map:`Image`
            This image, cropped to it's landmarks with a border proportional to
            the landmark spread or range.

        Raises
        ------
        ImageBoundaryError
            Raised if `constrain_to_boundary` is `False`, and an attempt is made
            to crop the image in a way that violates the image bounds.
        """
        pc = self.landmarks[group][label].lms
        if minimum:
            boundary = boundary_proportion * np.min(pc.range())
        else:
            boundary = boundary_proportion * np.max(pc.range())
        return self.crop_to_landmarks_inplace(
            group=group, label=label, boundary=boundary,
            constrain_to_boundary=constrain_to_boundary)

    def constrain_points_to_bounds(self, points):
        r"""
        Constrains the points provided to be within the bounds of this
        image.

        Parameters
        ----------

        points: (d,) ndarray
            points to be snapped to the image boundaries

        Returns
        -------

        bounded_points: (d,) ndarray
            points snapped to not stray outside the image edges

        """
        bounded_points = points.copy()
        # check we don't stray under any edges
        bounded_points[bounded_points < 0] = 0
        # check we don't stray over any edges
        shape = np.array(self.shape)
        over_image = (shape - bounded_points) < 0
        bounded_points[over_image] = shape[over_image]
        return bounded_points

    def warp_to(self, template_mask, transform, warp_landmarks=False,
                interpolator='scipy', **kwargs):
        r"""
        Return a copy of this image warped into a different reference space.

        Parameters
        ----------
        template_mask : :class:`menpo.image.boolean.BooleanImage`
            Defines the shape of the result, and what pixels should be
            sampled.
        transform : :class:`menpo.transform.base.Transform`
            Transform **from the template space back to this image**.
            Defines, for each True pixel location on the template, which pixel
            location should be sampled from on this image.
        warp_landmarks : bool, optional
            If `True`, warped_image will have the same landmark dictionary
            as self, but with each landmark updated to the warped position.

            Default: `False`
        interpolator : 'scipy', optional
            The interpolator that should be used to perform the warp.

            Default: 'scipy'
        kwargs : dict
            Passed through to the interpolator. See `menpo.interpolation`
            for details.

        Returns
        -------
        warped_image : type(self)
            A copy of this image, warped.
        """
        # configure the interpolator we are going to use for the warp
        # currently only scipy is supported but in the future we may have CUDA
        if interpolator == 'scipy':
            _interpolator = scipy_interpolation
        else:
            raise ValueError("Don't understand interpolator '{}': needs to "
                             "be 'scipy'".format(interpolator))

        if self.n_dims != transform.n_dims:
            raise ValueError(
                "Trying to warp a {}D image with a {}D transform "
                "(they must match)".format(self.n_dims, transform.n_dims))

        template_points = template_mask.true_indices
        points_to_sample = transform.apply(template_points)
        # we want to sample each channel in turn, returning a vector of sampled
        # pixels. Store those in a (n_pixels, n_channels) array.
        sampled_pixel_values = _interpolator(self.pixels, points_to_sample,
                                             **kwargs)
        # set any nan values to 0
        sampled_pixel_values[np.isnan(sampled_pixel_values)] = 0
        # build a warped version of the image
        warped_image = self._build_warped_image(template_mask,
                                                sampled_pixel_values)

        if warp_landmarks:
            warped_image.landmarks = self.landmarks
            transform.pseudoinverse.apply_inplace(warped_image.landmarks)
        return warped_image

    def _build_warped_image(self, template_mask, sampled_pixel_values,
                            **kwargs):
        r"""
        Builds the warped image from the template mask and
        sampled pixel values. Overridden for BooleanImage as we can't use
        the usual from_vector_inplace method. All other Image classes share
        the Image implementation.
        """
        warped_image = self.blank(template_mask.shape,
                                  n_channels=self.n_channels, **kwargs)
        warped_image.from_vector_inplace(sampled_pixel_values.ravel())
        return warped_image

    def rescale(self, scale, interpolator='scipy', round='ceil', **kwargs):
        r"""
        Return a copy of this image, rescaled by a given factor.
        Landmarks are rescaled appropriately.

        Parameters
        ----------
        scale : float or tuple
            The scale factor. If a tuple, the scale to apply to each dimension.
            If a single float, the scale will be applied uniformly across
            each dimension.
        interpolator : 'scipy', optional
            The interpolator that should be used to perform the warp.

            Default: 'scipy'
        round: {'ceil', 'floor', 'round'}
            Rounding function to be applied to floating point shapes.

            Default: 'ceil'
        kwargs : dict
            Passed through to the interpolator. See `menpo.interpolation`
            for details. Note that mode is set to nearest to avoid numerical
            issues, and cannot be changed here by the user.

        Returns
        -------
        rescaled_image : type(self)
            A copy of this image, rescaled.

        Raises
        ------
        ValueError:
            If less scales than dimensions are provided.
            If any scale is less than or equal to 0.
        """
        # Pythonic way of converting to list if we are passed a single float
        try:
            if len(scale) < self.n_dims:
                raise ValueError(
                    'Must provide a scale per dimension.'
                    '{} scales were provided, {} were expected.'.format(
                        len(scale), self.n_dims
                    )
                )
        except TypeError:  # Thrown when len() is called on a float
            scale = [scale] * self.n_dims

        # Make sure we have a numpy array
        scale = np.asarray(scale)
        for s in scale:
            if s <= 0:
                raise ValueError('Scales must be positive floats.')

        transform = NonUniformScale(scale)
        from menpo.image.boolean import BooleanImage
        # use the scale factor to make the template mask bigger
        template_mask = BooleanImage.blank(transform.apply(self.shape),
                                           round=round)
        # due to image indexing, we can't just apply the pseduoinverse
        # transform to achieve the scaling we want though!
        # Consider a 3x rescale on a 2x4 image. Looking at each dimension:
        #    H 2 -> 6 so [0-1] -> [0-5] = 5/1 = 5x
        #    W 4 -> 12 [0-3] -> [0-11] = 11/3 = 3.67x
        # => need to make the correct scale per dimension!
        shape = np.array(self.shape, dtype=np.float)
        # scale factors = max_index_after / current_max_index
        # (note that max_index = length - 1, as 0 based)
        scale_factors = (scale * shape - 1) / (shape - 1)
        inverse_transform = NonUniformScale(scale_factors).pseudoinverse
        # for rescaling we enforce that mode is nearest to avoid num. errors
        if 'mode' in kwargs:
            raise ValueError("Cannot set 'mode' kwarg on rescale - set to "
                             "'nearest' to avoid numerical errors")
        kwargs['mode'] = 'nearest'
        # Note here we pass warp_mask to warp_to. In the case of
        # Images that aren't MaskedImages this kwarg will
        # harmlessly fall through so we are fine.
        return self.warp_to(template_mask, inverse_transform,
                            warp_landmarks=True,
                            interpolator=interpolator, **kwargs)

    def rescale_to_reference_shape(self, reference_shape, group=None,
                                   label='all', interpolator='scipy',
                                   round='ceil', **kwargs):
        r"""
        Return a copy of this image, rescaled so that the scale of a
        particular group of landmarks matches the scale of the passed
        reference landmarks.

        Parameters
        ----------
        reference_shape: :class:`menpo.shape.pointcloud`
            The reference shape to which the landmarks scale will be matched
            against.
        group : string, Optional
            The key of the landmark set that should be used. If None,
            and if there is only one set of landmarks, this set will be used.

            Default: None
        label: string, Optional
            The label of of the landmark manager that you wish to use. If
            'all' all landmarks in the group are used.

            Default: 'all'
        interpolator : 'scipy' or 'c', optional
            The interpolator that should be used to perform the warp.

        round: {'ceil', 'floor', 'round'}
            Rounding function to be applied to floating point shapes.

            Default: 'ceil'
        kwargs : dict
            Passed through to the interpolator. See `menpo.interpolation`
            for details.

        Returns
        -------
        rescaled_image : type(self)
            A copy of this image, rescaled.
        """
        pc = self.landmarks[group][label].lms
        scale = AlignmentUniformScale(pc, reference_shape).as_vector().copy()
        return self.rescale(scale, interpolator=interpolator,
                            round=round, **kwargs)

    def rescale_landmarks_to_diagonal_range(self, diagonal_range, group=None,
                                            label='all', interpolator='scipy',
                                            round='ceil', **kwargs):
        r"""
        Return a copy of this image, rescaled so that the diagonal_range of the
        bounding box containing its landmarks matches the specified diagonal_range
        range.

        Parameters
        ----------
        diagonal_range: :class:`menpo.shape.pointcloud`
            The diagonal_range range that we want the landmarks of the returned
            image to have.
        group : string, Optional
            The key of the landmark set that should be used. If None,
            and if there is only one set of landmarks, this set will be used.

            Default: None
        label: string, Optional
            The label of of the landmark manager that you wish to use. If
            'all' all landmarks in the group are used.

            Default: 'all'
        interpolator : 'scipy', optional
            The interpolator that should be used to perform the warp.

        round: {'ceil', 'floor', 'round'}
            Rounding function to be applied to floating point shapes.

            Default: 'ceil'
        kwargs : dict
            Passed through to the interpolator. See `menpo.interpolation`
            for details.

        Returns
        -------
        rescaled_image : type(self)
            A copy of this image, rescaled.
        """
        x, y = self.landmarks[group][label].lms.range()
        scale = diagonal_range / np.sqrt(x ** 2 + y ** 2)
        return self.rescale(scale, interpolator=interpolator,
                            round=round, **kwargs)

    def resize(self, shape, interpolator='scipy', **kwargs):
        r"""
        Return a copy of this image, resized to a particular shape.
        All image information (landmarks, the mask in the case of
        :class:`MaskedImage`) is resized appropriately.

        Parameters
        ----------
        shape : tuple
            The new shape to resize to.
        interpolator : 'scipy' or 'c', optional
            The interpolator that should be used to perform the warp.

            Default: 'scipy'
        kwargs : dict
            Passed through to the interpolator. See `menpo.interpolation`
            for details.

        Returns
        -------
        resized_image : type(self)
            A copy of this image, resized.

        Raises
        ------
        ValueError:
            If the number of dimensions of the new shape does not match
            the number of dimensions of the image.
        """
        shape = np.asarray(shape)
        if len(shape) != self.n_dims:
            raise ValueError(
                'Dimensions must match.'
                '{} dimensions provided, {} were expected.'.format(
                    shape.shape, self.n_dims))
        scales = shape.astype(np.float) / self.shape
        # Have to round the shape when scaling to deal with floating point
        # errors. For example, if we want (250, 250), we need to ensure that
        # we get (250, 250) even if the number we obtain is 250 to some
        # floating point inaccuracy.
        return self.rescale(scales, interpolator=interpolator,
                            round='round', **kwargs)

    def gaussian_pyramid(self, n_levels=3, downscale=2, sigma=None,
                         order=1, mode='reflect', cval=0):
        r"""
        Return the gaussian pyramid of this image. The first image of the
        pyramid will be the original, unmodified, image.

        Parameters
        ----------
        n_levels : int
            Number of levels in the pyramid. When set to -1 the maximum
            number of levels will be build.

            Default: 3

        downscale : float, optional
            Downscale factor.

            Default: 2

        sigma : float, optional
            Sigma for gaussian filter. Default is `2 * downscale / 6.0` which
            corresponds to a filter mask twice the size of the scale factor
            that covers more than 99% of the gaussian distribution.

            Default: None

        order : int, optional
            Order of splines used in interpolation of downsampling. See
            `scipy.ndimage.map_coordinates` for detail.

            Default: 1

        mode :  {'reflect', 'constant', 'nearest', 'mirror', 'wrap'}, optional
            The mode parameter determines how the array borders are handled,
            where cval is the value when mode is equal to 'constant'.

            Default: 'reflect'

        cval : float, optional
            Value to fill past edges of input if mode is 'constant'.

            Default: 0

        Returns
        -------
        image_pyramid:
            Generator yielding pyramid layers as menpo image objects.
        """
        max_layer = n_levels - 1
        pyramid = pyramid_gaussian(self.pixels, max_layer=max_layer,
                                   downscale=downscale, sigma=sigma,
                                   order=order, mode=mode, cval=cval)

        for j, image_data in enumerate(pyramid):
            image = self.__class__(image_data, copy=False)

            # rescale and reassign existent landmark
            image.landmarks = self.landmarks
            transform = UniformScale(downscale ** j, self.n_dims)
            transform.pseudoinverse.apply_inplace(image.landmarks)
            yield image

    def smoothing_pyramid(self, n_levels=3, downscale=2, sigma=None,
                          mode='reflect', cval=0):
        r"""
        Return the smoothing pyramid of this image. The first image of the
        pyramid will be the original, unmodified, image.

        Parameters
        ----------
        n_levels : int
            Number of levels in the pyramid. When set to -1 the maximum
            number of levels will be build.

            Default: 3

        downscale : float, optional
            Downscale factor.

            Default: 2

        sigma : float, optional
            Sigma for gaussian filter. Default is `2 * downscale / 6.0` which
            corresponds to a filter mask twice the size of the scale factor
            that covers more than 99% of the gaussian distribution.

            Default: None

        mode :  {'reflect', 'constant', 'nearest', 'mirror', 'wrap'}, optional
            The mode parameter determines how the array borders are handled,
            where cval is the value when mode is equal to 'constant'.

            Default: 'reflect'

        cval : float, optional
            Value to fill past edges of input if mode is 'constant'.

            Default: 0

        Returns
        -------
        image_pyramid:
            Generator yielding pyramid layers as menpo image objects.
        """
        for j in range(n_levels):
            if j == 0:
                yield self
            else:
                if sigma is None:
                    sigma_aux = 2 * downscale ** j / 6.0
                else:
                    sigma_aux = sigma

                image_data = _smooth(self.pixels, sigma=sigma_aux,
                                     mode=mode, cval=cval)
                image = self.__class__(image_data, copy=False)

                # rescale and reassign existent landmark
                image.landmarks = self.landmarks
                yield image

    def as_greyscale(self, mode='luminosity', channel=None):
        r"""
        Returns a greyscale version of the image. If the image does *not*
        represent a 2D RGB image, then the 'luminosity' mode will fail.

        Parameters
        ----------
        mode : {'average', 'luminosity', 'channel'}
            'luminosity' - Calculates the luminance using the CCIR 601 formula

                `Y' = 0.2989 R' + 0.5870 G' + 0.1140 B'`

            'average' - intensity is an equal average of all three channels
            'channel' - a specific channel is used

            Default 'luminosity'

        channel: int, optional
            The channel to be taken. Only used if mode is 'channel'.

            Default: None

        Returns
        -------
        greyscale_image: :class:`MaskedImage`
            A copy of this image in greyscale.
        """
        greyscale = deepcopy(self)
        if mode == 'luminosity':
            if self.n_dims != 2:
                raise ValueError("The 'luminosity' mode only works on 2D RGB"
                                 "images. {} dimensions found, "
                                 "2 expected.".format(self.n_dims))
            elif self.n_channels != 3:
                raise ValueError("The 'luminosity' mode only works on RGB"
                                 "images. {} channels found, "
                                 "3 expected.".format(self.n_channels))

            # Invert the transformation matrix to get more precise values
            T = scipy.linalg.inv(np.array([[1.0, 0.956, 0.621],
                                           [1.0, -0.272, -0.647],
                                           [1.0, -1.106, 1.703]]))
            coef = T[0, :]
            pixels = np.dot(greyscale.pixels, coef.T)
        elif mode == 'average':
            pixels = np.mean(greyscale.pixels, axis=-1)
        elif mode == 'channel':
            if channel is None:
                raise ValueError("For the 'channel' mode you have to provide"
                                 " a channel index")
            pixels = greyscale.pixels[..., channel].copy()
        else:
            raise ValueError("Unknown mode {} - expected 'luminosity', "
                             "'average' or 'channel'.".format(mode))

        greyscale.pixels = pixels[..., None]
        return greyscale

    def as_PILImage(self):
        r"""
        Return a PIL copy of the image. Scales the image by `255` and
        converts to `np.uint8`. Image must only have 1 or 3 channels and
        be two dimensional.

        Returns
        -------
        pil_image : `PILImage`
            PIL copy of image as `np.uint8`

        Raises
        ------
        ValueError if image is not 2D and 1 channel or 3 channels.
        """
        if self.n_dims != 2 or self.n_channels not in [1, 3]:
            raise ValueError('Can only convert greyscale or RGB 2D images. '
                             'Received a {} channel {}D image.'.format(
                self.n_channels, self.ndims))
        return PILImage.fromarray((self.pixels * 255).astype(np.uint8))

    def __str__(self):
        return ('{} {}D Image with {} channels'.format(
            self._str_shape, self.n_dims, self.n_channels))

    @property
    def has_landmarks_outside_bounds(self):
        """
        Indicates whether there are landmarks located outside the image bounds.

        :type: bool
        """
        if self.landmarks.has_landmarks:
            for l_group in self.landmarks:
                pc = self.landmarks[l_group].lms.points
                if np.any(np.logical_or(self.shape - pc < 1, pc < 0)):
                    return True
        return False

    def constrain_landmarks_to_bounds(self):
        r"""
        Move landmarks that are located outside the image bounds on the bounds.
        """
        if self.has_landmarks_outside_bounds:
            for l_group in self.landmarks:
                l = self.landmarks[l_group]
                for k in range(l.lms.points.shape[1]):
                    tmp = l.lms.points[:, k]
                    tmp[tmp < 0] = 0
                    tmp[tmp > self.shape[k] - 1] = self.shape[k] - 1
                    l.lms.points[:, k] = tmp
                self.landmarks[l_group] = l


def _create_feature_glyph(features, vbs):
    r"""
    Create glyph of feature pixels.

    Parameters
    ----------
    feature_type : (N, D) ndarray
        The feature pixels to use.
    vbs: int
        Defines the size of each block with vectors of the glyph image.
    """
    # vbs = Vector block size
    num_bins = features.shape[2]
    # construct a "glyph" for each orientation
    block_image_temp = np.zeros((vbs, vbs))
    # Create a vertical line of ones, to be the first vector
    block_image_temp[:, round(vbs / 2) - 1:round(vbs / 2) + 1] = 1
    block_im = np.zeros((block_image_temp.shape[0],
                         block_image_temp.shape[1],
                         num_bins))
    # First vector as calculated above
    block_im[:, :, 0] = block_image_temp
    # Number of bins rotations to create an 'asterisk' shape
    for i in range(1, num_bins):
        block_im[:, :, i] = imrotate(block_image_temp, -i * vbs)

    # make pictures of positive feature_data by adding up weighted glyphs
    features[features < 0] = 0
    glyph_im = np.sum(block_im[None, None, :, :, :] *
                      features[:, :, None, None, :], axis=-1)
    glyph_im = np.bmat(glyph_im.tolist())
    return glyph_im
<|MERGE_RESOLUTION|>--- conflicted
+++ resolved
@@ -238,9 +238,6 @@
         elif self.n_dims == 2:
             return '{}W x {}H'.format(self.width, self.height)
 
-<<<<<<< HEAD
-    def _as_vector(self, keep_channels=False):
-=======
     @property
     def indices(self):
         r"""
@@ -271,8 +268,7 @@
         new_image.landmarks = self.landmarks
         return new_image
 
-    def as_vector(self, keep_channels=False):
->>>>>>> 32ca89ca
+    def _as_vector(self, keep_channels=False):
         r"""
         The vectorized form of this image.
 
