import numpy as np

from .base import Homogeneous, HomogFamilyAlignment
from functools import reduce


class Affine(Homogeneous):
    r"""
    Base class for all ``n``-dimensional affine transformations. Provides
    methods to break the transform down into its constituent
    scale/rotation/translation, to view the homogeneous matrix equivalent,
    and to chain this transform with other affine transformations.

    Parameters
    ----------
    h_matrix : ``(n_dims + 1, n_dims + 1)`` `ndarray`
        The homogeneous matrix of the affine transformation.
    copy : `bool`, optional
        If ``False`` avoid copying ``h_matrix`` for performance.
    skip_checks : `bool`, optional
        If ``True`` avoid sanity checks on ``h_matrix`` for performance.
    """
    def __init__(self, h_matrix, copy=True, skip_checks=False):
        Homogeneous.__init__(self, h_matrix, copy=copy,
                             skip_checks=skip_checks)

    @classmethod
<<<<<<< HEAD
    def identity(cls, n_dims):
        r"""
        Creates an identity matrix Affine transform.

        Parameters
        ----------
        n_dims : `int`
            The number of dimensions.

        Returns
        -------
        identity : :class:`Affine`
            The identity matrix transform.
        """
=======
    def init_identity(cls, n_dims):
>>>>>>> cf518ddb
        return cls(np.eye(n_dims + 1))

    @property
    def h_matrix(self):
        r"""
        The homogeneous matrix defining this transform.

        :type: ``(n_dims + 1, n_dims + 1)`` `ndarray`
        """
        return self._h_matrix

    def _set_h_matrix(self, value, copy=True, skip_checks=False):
        r"""
        Updates the `h_matrix`, performing sanity checks.

        Parameters
        ----------
        value : `ndarray`
            The new homogeneous matrix to set
        copy : `bool`, optional
            If ``False`` do not copy the h_matrix. Useful for performance.
        skip_checks : `bool`, optional
            If ``True`` skip sanity checks on the matrix. Useful for performance.
        """
        if not skip_checks:
            shape = value.shape
            if len(shape) != 2 or shape[0] != shape[1]:
                raise ValueError("You need to provide a square homogeneous "
                                 "matrix")
            if self.h_matrix is not None:
                # already have a matrix set! The update better be the same size
                if self.n_dims != shape[0] - 1:
                    raise ValueError("Trying to update the homogeneous "
                                     "matrix to a different dimension")
            if shape[0] - 1 not in [2, 3]:
                raise ValueError("Affine Transforms can only be 2D or 3D")
            if not (np.allclose(value[-1, :-1], 0) and
                    np.allclose(value[-1, -1], 1)):
                raise ValueError("Bottom row must be [0 0 0 1] or [0, 0, 1]")
        if copy:
            value = value.copy()
        self._h_matrix = value

    @property
    def linear_component(self):
        r"""
        The linear component of this affine transform.

        :type: ``(n_dims, n_dims)`` `ndarray`
        """
        return self.h_matrix[:-1, :-1]

    @property
    def translation_component(self):
        r"""
        The translation component of this affine transform.

        :type: ``(n_dims,)`` `ndarray`
        """
        return self.h_matrix[:-1, -1]

    def decompose(self):
        r"""
        Decompose this transform into discrete Affine Transforms.

        Useful for understanding the effect of a complex composite transform.

        Returns
        -------
        transforms : `list` of :map:`DiscreteAffine`
            Equivalent to this affine transform, such that::

                reduce(lambda x,y: x.chain(y), self.decompose()) == self
        """
        from .rotation import Rotation
        from .translation import Translation
        from .scale import Scale
        U, S, V = np.linalg.svd(self.linear_component)
        rotation_2 = Rotation(U)
        rotation_1 = Rotation(V)
        scale = Scale(S)
        translation = Translation(self.translation_component)
        return [rotation_1, scale, rotation_2, translation]

    def _transform_str(self):
        r"""
        A string representation explaining what this affine transform does.
        Has to be implemented by base classes.

        Returns
        -------
        str : `str`
            String representation of transform.
        """
        header = 'Affine decomposing into:'
        list_str = [t._transform_str() for t in self.decompose()]
        return header + reduce(lambda x, y: x + '\n' + '  ' + y, list_str, '  ')

    def _apply(self, x, **kwargs):
        r"""
        Applies this transform to a new set of vectors.

        Parameters
        ----------
        x : ``(N, D)`` `ndarray`
            Array to apply this transform to.

        Returns
        -------
        transformed_x : ``(N, D)`` `ndarray`
            The transformed array.
        """
        return np.dot(x, self.linear_component.T) + self.translation_component

    @property
    def n_parameters(self):
        r"""
        ``n_dims * (n_dims + 1)`` parameters - every element of the matrix but
        the homogeneous part.

        :type: int

        Examples
        --------
        2D Affine: 6 parameters::

            [p1, p3, p5]
            [p2, p4, p6]

        3D Affine: 12 parameters::

            [p1, p4, p7, p10]
            [p2, p5, p8, p11]
            [p3, p6, p9, p12]
        """
        return self.n_dims * (self.n_dims + 1)

    def _as_vector(self):
        r"""
        Return the parameters of the transform as a 1D array. These parameters
        are parametrised as deltas from the identity warp. This does not
        include the homogeneous part of the warp. Note that it flattens using
        Fortran ordering, to stay consistent with Matlab.

        **2D**

        ========= ===========================================
        parameter definition
        ========= ===========================================
        p1        Affine parameter
        p2        Affine parameter
        p3        Affine parameter
        p4        Affine parameter
        p5        Translation in `x`
        p6        Translation in `y`
        ========= ===========================================

        3D and higher transformations follow a similar format to the 2D case.

        Returns
        -------
        params : ``(n_parameters,)`` `ndarray`
            The values that parametrise the transform.
        """
        params = self.h_matrix - np.eye(self.n_dims + 1)
        return params[:self.n_dims, :].ravel(order='F')

    def from_vector_inplace(self, p):
        r"""
        Updates this Affine in-place from the new parameters. See
        from_vector for details of the parameter format
        """
        h_matrix = None
        if p.shape[0] == 6:  # 2D affine
            h_matrix = np.eye(3)
            h_matrix[:2, :] += p.reshape((2, 3), order='F')
        elif p.shape[0] == 12:  # 3D affine
            h_matrix = np.eye(4)
            h_matrix[:3, :] += p.reshape((3, 4), order='F')
        else:
            ValueError("Only 2D (6 parameters) or 3D (12 parameters) "
                       "homogeneous matrices are supported.")
        self.set_h_matrix(h_matrix, copy=False, skip_checks=True)

    @property
    def composes_inplace_with(self):
        r"""
        :class:`Affine` can swallow composition with any other :class:`Affine`.
        """
        return Affine


class AlignmentAffine(HomogFamilyAlignment, Affine):
    r"""
    Constructs an :class:`Affine` by finding the optimal affine transform to
    align `source` to `target`.

    Parameters
    ----------
    source : :map:`PointCloud`
        The source pointcloud instance used in the alignment
    target : :map:`PointCloud`
        The target pointcloud instance used in the alignment

    Notes
    -----
    We want to find the optimal transform M which satisfies :math:`M a = b`
    where :math:`a` and :math:`b` are the `source` and `target` homogeneous
    vectors respectively. ::

       (M a)' = b'
       a' M' = b'
       a a' M' = a b'

    `a a'` is of shape `(n_dim + 1, n_dim + 1)` and so can be inverted
    to solve for `M`.

    This approach is the analytical linear least squares solution to the
    problem at hand. It will have a solution as long as `(a a')` is
    non-singular, which generally means at least 2 corresponding points are
    required.
    """
    def __init__(self, source, target):
        # first, initialize the alignment
        HomogFamilyAlignment.__init__(self, source, target)
        # now, the Affine
        optimal_h = self._build_alignment_h_matrix(source, target)
        Affine.__init__(self, optimal_h, copy=False, skip_checks=True)

    @staticmethod
    def _build_alignment_h_matrix(source, target):
        r"""
        Returns the optimal alignment of `source` to `target`.

        Parameters
        ----------
        source : :map:`PointCloud`
            The source pointcloud instance used in the alignment
        target : :map:`PointCloud`
            The target pointcloud instance used in the alignment
        """
        a = source.h_points()
        b = target.h_points()
        return np.linalg.solve(np.dot(a, a.T), np.dot(a, b.T)).T

    def set_h_matrix(self, value, copy=True, skip_checks=False):
        r"""
        Updates ``h_matrix``, optionally performing sanity checks.

        .. note::

            Updating the ``h_matrix`` on an :map:`AlignmentAffine`
            triggers a sync of the target.

        Note that it won't always be possible to manually specify the
        ``h_matrix`` through this method, specifically if changing the
        ``h_matrix`` could change the nature of the transform. See
        :attr:`h_matrix_is_mutable` for how you can discover if the
        ``h_matrix`` is allowed to be set for a given class.

        Parameters
        ----------
        value : `ndarray`
            The new homogeneous matrix to set
        copy : `bool`, optional
            If ``False`` do not copy the h_matrix. Useful for performance.
        skip_checks : `bool`, optional
            If ``True`` skip checking. Useful for performance.

        Raises
        ------
        NotImplementedError
            If :attr:`h_matrix_is_mutable` returns ``False``.
        """
        Affine.set_h_matrix(self, value, copy=copy, skip_checks=skip_checks)
        # now update the state
        self._sync_target_from_state()

    def _sync_state_from_target(self):
        optimal_h = self._build_alignment_h_matrix(self.source, self.target)
        # Use the pure Affine setter (so we don't get syncing)
        # We know the resulting affine is correct so skip the checks
        Affine.set_h_matrix(self, optimal_h, copy=False, skip_checks=True)

    def as_non_alignment(self):
        r"""
        Returns a copy of this :map:`Affine` without its alignment nature.

        Returns
        -------
        transform : :map:`Affine`
            A version of this affine with the same transform behavior but
            without the alignment logic.
        """
        return Affine(self.h_matrix, skip_checks=True)


class DiscreteAffine(object):
    r"""
    A discrete Affine transform operation (such as a :meth:`Scale`,
    :class:`Translation` or :meth:`Rotation`). Has to be invertable. Make sure
    you inherit from :class:`DiscreteAffine` first, for optimal
    `decompose()` behavior.
    """

    def decompose(self):
        r"""
        A :class:`DiscreteAffine` is already maximally decomposed -
        return a copy of self in a `list`.

        Returns
        -------
        transform : :class:`DiscreteAffine`
            Deep copy of `self`.
        """
        return [self.copy()]<|MERGE_RESOLUTION|>--- conflicted
+++ resolved
@@ -25,8 +25,7 @@
                              skip_checks=skip_checks)
 
     @classmethod
-<<<<<<< HEAD
-    def identity(cls, n_dims):
+    def init_identity(cls, n_dims):
         r"""
         Creates an identity matrix Affine transform.
 
@@ -40,9 +39,6 @@
         identity : :class:`Affine`
             The identity matrix transform.
         """
-=======
-    def init_identity(cls, n_dims):
->>>>>>> cf518ddb
         return cls(np.eye(n_dims + 1))
 
     @property
