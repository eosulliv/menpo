--- conflicted
+++ resolved
@@ -8,11 +8,7 @@
 def optimal_rotation_matrix(source, target, allow_mirror=False):
     r"""
     Performs an SVD on the correlation matrix to find an optimal rotation
-<<<<<<< HEAD
-    between source and target
-=======
     between `source` and `target`.
->>>>>>> 62474a21
 
     Parameters
     ----------
@@ -26,13 +22,8 @@
 
     Returns
     -------
-<<<<<<< HEAD
-    rot_matrix : `ndarray`
-        The optimal square rotation matrix
-=======
     rotation : `ndarray`
         The optimal square rotation matrix.
->>>>>>> 62474a21
     """
     correlation = np.dot(target.points.T, source.points)
     U, D, Vt = np.linalg.svd(correlation)
