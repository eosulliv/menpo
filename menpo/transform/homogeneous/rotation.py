--- conflicted
+++ resolved
@@ -50,6 +50,19 @@
 
     @classmethod
     def init_identity(cls, n_dims):
+        r"""
+        Creates an identity transform.
+
+        Parameters
+        ----------
+        n_dims : `int`
+            The number of dimensions.
+
+        Returns
+        -------
+        identity : :class:`Rotation`
+            The identity matrix transform.
+        """
         return Rotation(np.eye(n_dims))
 
     @classmethod
@@ -76,26 +89,6 @@
         return Rotation(np.array([[np.cos(theta), -np.sin(theta)],
                                   [np.sin(theta),  np.cos(theta)]]))
 
-<<<<<<< HEAD
-    @classmethod
-    def identity(cls, n_dims):
-        r"""
-        Creates an identity transform.
-
-        Parameters
-        ----------
-        n_dims : `int`
-            The number of dimensions.
-
-        Returns
-        -------
-        identity : :class:`Rotation`
-            The identity matrix transform.
-        """
-        return Rotation(np.eye(n_dims))
-
-=======
->>>>>>> cf518ddb
     @property
     def rotation_matrix(self):
         r"""
