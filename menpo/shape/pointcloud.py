--- conflicted
+++ resolved
@@ -169,7 +169,32 @@
         min_b, max_b = self.bounds(boundary)
         return max_b - min_b
 
-<<<<<<< HEAD
+    def bounding_box(self):
+        r"""
+        Return the bounding box of this PointCloud as a directed graph.
+        The the first point (0) will be nearest the origin for an axis aligned
+        Pointcloud.
+        In the case of an image, this ordering would appear as:
+
+        ::
+
+            0<--3
+            |   |
+            |   |
+            1-->2
+
+        Returns
+        -------
+        bounding_box : :map:`PointDirectedGraph`
+            The axis aligned bounding box of the PointCloud.
+        """
+        from .graph import PointDirectedGraph
+        min_p, max_p = self.bounds()
+        return PointDirectedGraph(np.array([min_p, [max_p[0], min_p[1]],
+                                            max_p, [min_p[0], max_p[1]]]),
+                                  np.array([[0, 1], [1, 2], [2, 3], [3, 0]]),
+                                  copy=False)
+
     def view(self, figure_id=None, new_figure=False, image_view=False,
              line_colour='r', line_style='-', line_width=1., marker_style='o',
              marker_size=20, marker_face_colour='k', marker_edge_colour='k',
@@ -232,37 +257,6 @@
             marker_face_colour=marker_face_colour,
             marker_edge_colour=marker_edge_colour,
             marker_edge_width=marker_edge_width, label=label)
-=======
-    def bounding_box(self):
-        r"""
-        Return the bounding box of this PointCloud as a directed graph.
-        The the first point (0) will be nearest the origin for an axis aligned
-        Pointcloud.
-        In the case of an image, this ordering would appear as:
-
-        ::
-
-            0<--3
-            |   |
-            |   |
-            1-->2
-
-        Returns
-        -------
-        bounding_box : :map:`PointDirectedGraph`
-            The axis aligned bounding box of the PointCloud.
-        """
-        from .graph import PointDirectedGraph
-        min_p, max_p = self.bounds()
-        return PointDirectedGraph(np.array([min_p, [max_p[0], min_p[1]],
-                                            max_p, [min_p[0], max_p[1]]]),
-                                  np.array([[0, 1], [1, 2], [2, 3], [3, 0]]),
-                                  copy=False)
-
-    def view(self, figure_id=None, new_figure=False, **kwargs):
-        return PointCloudViewer(figure_id, new_figure,
-                                self.points).render(**kwargs)
->>>>>>> c50d0a8c
 
     def _transform_self_inplace(self, transform):
         self.points = transform(self.points)
