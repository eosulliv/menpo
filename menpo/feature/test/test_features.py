from __future__ import division
import random
import warnings

import numpy as np
from numpy.testing import assert_allclose, raises
from nose.plugins.attrib import attr

from menpo.testing import is_same_array
from menpo.image import Image, MaskedImage
from menpo.feature import (hog, lbp, es, igo, daisy, no_op, normalize,
                           normalize_norm, normalize_std, normalize_var)
import menpo.io as mio


def test_imagewindowiterator_hog_padding():
    n_cases = 5
    image_width = np.random.randint(50, 250, [n_cases, 1])
    image_height = np.random.randint(50, 250, [n_cases, 1])
    window_step_horizontal = np.random.randint(1, 10, [n_cases, 1])
    window_step_vertical = np.random.randint(1, 10, [n_cases, 1])
    for i in range(n_cases):
        image = MaskedImage(np.random.randn(1, image_height[i, 0],
                                            image_width[i, 0]))
        hog_im = hog(image, mode='dense',
                     window_step_vertical=window_step_vertical[i, 0],
                     window_step_horizontal=window_step_horizontal[i, 0],
                     window_step_unit='pixels', padding=True)
        n_windows_horizontal = len(range(0, image_width[i, 0],
                                         window_step_horizontal[i, 0]))
        n_windows_vertical = len(range(0, image_height[i, 0],
                                       window_step_vertical[i, 0]))
        assert_allclose(hog_im.shape, (n_windows_vertical,
                                       n_windows_horizontal))


def test_windowiterator_hog_no_padding():
    n_cases = 5
    image_width = np.random.randint(50, 250, [n_cases, 1])
    image_height = np.random.randint(50, 250, [n_cases, 1])
    window_step_horizontal = np.random.randint(1, 10, [n_cases, 1])
    window_step_vertical = np.random.randint(1, 10, [n_cases, 1])
    window_width = np.random.randint(3, 20, [n_cases, 1])
    window_height = np.random.randint(3, 20, [n_cases, 1])
    for i in range(n_cases):
        image = MaskedImage(np.random.randn(1, image_height[i, 0],
                                            image_width[i, 0]))
        hog_img = hog(image, mode='dense', cell_size=3, block_size=1,
                      window_height=window_height[i, 0],
                      window_width=window_width[i, 0], window_unit='pixels',
                      window_step_vertical=window_step_vertical[i, 0],
                      window_step_horizontal=window_step_horizontal[i, 0],
                      window_step_unit='pixels', padding=False)
        n_windows_horizontal = len(range(window_width[i, 0] - 1,
                                         image_width[i, 0],
                                         window_step_horizontal[i, 0]))
        n_windows_vertical = len(range(window_height[i, 0] - 1,
                                       image_height[i, 0],
                                       window_step_vertical[i, 0]))
        assert_allclose(hog_img.shape, (n_windows_vertical,
                                        n_windows_horizontal))


def test_windowiterator_lbp_padding():
    n_cases = 5
    image_width = np.random.randint(50, 250, [n_cases, 1])
    image_height = np.random.randint(50, 250, [n_cases, 1])
    window_step_horizontal = np.random.randint(1, 10, [n_cases, 1])
    window_step_vertical = np.random.randint(1, 10, [n_cases, 1])
    for i in range(n_cases):
        image = MaskedImage(np.random.randn(1, image_height[i, 0],
                                            image_width[i, 0]))
        lbp_img = lbp(image, window_step_vertical=window_step_vertical[i, 0],
                      window_step_horizontal=window_step_horizontal[i, 0],
                      window_step_unit='pixels', padding=True)
        n_windows_horizontal = len(range(0, image_width[i, 0],
                                         window_step_horizontal[i, 0]))
        n_windows_vertical = len(range(0, image_height[i, 0],
                                       window_step_vertical[i, 0]))
        assert_allclose(lbp_img.shape, (n_windows_vertical,
                                        n_windows_horizontal))


def test_windowiterator_lbp_no_padding():
    n_cases = 5
    image_width = np.random.randint(50, 250, [n_cases, 1])
    image_height = np.random.randint(50, 250, [n_cases, 1])
    window_step_horizontal = np.random.randint(1, 10, [n_cases, 1])
    window_step_vertical = np.random.randint(1, 10, [n_cases, 1])
    radius = np.random.randint(3, 5, [n_cases, 1])
    for i in range(n_cases):
        image = Image(np.random.randn(1, image_height[i, 0],
                                      image_width[i, 0]))
        lbp_img = lbp(image, radius=radius[i, 0], samples=8,
                      window_step_vertical=window_step_vertical[i, 0],
                      window_step_horizontal=window_step_horizontal[i, 0],
                      window_step_unit='pixels', padding=False)
        window_size = 2 * radius[i, 0] + 1
        n_windows_horizontal = len(range(window_size - 1, image_width[i, 0],
                                         window_step_horizontal[i, 0]))
        n_windows_vertical = len(range(window_size - 1, image_height[i, 0],
                                       window_step_vertical[i, 0]))
        assert_allclose(lbp_img.shape, (n_windows_vertical,
                                        n_windows_horizontal))


def test_hog_channels_dalaltriggs():
    n_cases = 3
    cell_size = np.random.randint(1, 10, [n_cases, 1])
    block_size = np.random.randint(1, 3, [n_cases, 1])
    num_bins = np.random.randint(7, 9, [n_cases, 1])
    channels = np.random.randint(1, 4, [n_cases, 1])
    for i in range(n_cases):
        image = MaskedImage(np.random.randn(channels[i, 0], 40, 40))
        block_size_pixels = cell_size[i, 0] * block_size[i, 0]
        window_width = np.random.randint(block_size_pixels, 40, 1)
        window_height = np.random.randint(block_size_pixels, 40, 1)
        hog_img = hog(image, mode='dense', algorithm='dalaltriggs',
                      cell_size=cell_size[i, 0], block_size=block_size[i, 0],
                      num_bins=num_bins[i, 0], window_height=window_height[0],
                      window_width=window_width[0], window_unit='pixels',
                      window_step_vertical=3, window_step_horizontal=3,
                      window_step_unit='pixels', padding=True)
        length_per_block = block_size[i, 0] * block_size[i, 0] * num_bins[i, 0]
        n_blocks_horizontal = len(range(block_size_pixels - 1, window_width[0],
                                        cell_size[i, 0]))
        n_blocks_vertical = len(range(block_size_pixels - 1, window_height[0],
                                      cell_size[i, 0]))
        n_channels = n_blocks_horizontal * n_blocks_vertical * length_per_block
        assert_allclose(hog_img.n_channels, n_channels)


def test_hog_channels_zhuramanan():
    n_cases = 3
    cell_size = np.random.randint(2, 10, [n_cases])
    channels = np.random.randint(1, 4, [n_cases])
    for i in range(n_cases):
        image = MaskedImage(np.random.randn(channels[i], 40, 40))
        win_width = np.random.randint(3 * cell_size[i], 40, 1)
        win_height = np.random.randint(3 * cell_size[i], 40, 1)
        hog_img = hog(image, mode='dense', algorithm='zhuramanan',
                      cell_size=cell_size[i],
                      window_height=win_height[0],
                      window_width=win_width[0],
                      window_unit='pixels', window_step_vertical=3,
                      window_step_horizontal=3,
                      window_step_unit='pixels', padding=True, verbose=True)
        length_per_block = 31
        n_blocks_horizontal = np.floor((win_width[0] / cell_size[i]) + 0.5) - 2
        n_blocks_vertical = np.floor((win_height[0] / cell_size[i]) + 0.5) - 2
        n_channels = n_blocks_horizontal * n_blocks_vertical * length_per_block
        assert_allclose(hog_img.n_channels, n_channels)


@attr('cyvlfeat')
def test_dsift_channels():
    from menpo.feature import dsift
    n_cases = 3
    num_bins_horizontal = np.random.randint(1, 3, [n_cases, 1])
    num_bins_vertical = np.random.randint(1, 3, [n_cases, 1])
    num_or_bins = np.random.randint(7, 9, [n_cases, 1])
    cell_size_horizontal = np.random.randint(1, 10, [n_cases, 1])
    cell_size_vertical = np.random.randint(1, 10, [n_cases, 1])
    channels = np.random.randint(1, 4, [n_cases])
    for i in range(n_cases):
        image = MaskedImage(np.random.randn(channels[i], 40, 40))
        dsift_img = dsift(image, window_step_horizontal=1,
                          window_step_vertical=1,
                          num_bins_horizontal=num_bins_horizontal[i, 0],
                          num_bins_vertical=num_bins_vertical[i, 0],
                          num_or_bins=num_or_bins[i, 0],
                          cell_size_horizontal=cell_size_horizontal[i, 0],
                          cell_size_vertical=cell_size_vertical[i, 0])
        n_channels = (num_bins_horizontal[i, 0] * num_bins_vertical[i, 0] *
                      num_or_bins[i, 0])
        assert_allclose(dsift_img.n_channels, n_channels)


def test_lbp_channels():
    n_cases = 3
    n_combs = np.random.randint(1, 6, [n_cases, 1])
    channels = np.random.randint(1, 4, [n_cases, 1])
    for i in range(n_cases):
        radius = random.sample(range(1, 10), n_combs[i, 0])
        samples = random.sample(range(4, 12), n_combs[i, 0])
        image = MaskedImage(np.random.randn(channels[i, 0], 40, 40))
        lbp_img = lbp(image, radius=radius, samples=samples,
                      window_step_vertical=3, window_step_horizontal=3,
                      window_step_unit='pixels', padding=True)
        assert_allclose(lbp_img.n_channels, n_combs[i, 0] * channels[i, 0])


def test_igo_channels():
    n_cases = 3
    channels = np.random.randint(1, 10, [n_cases, 1])
    for i in range(n_cases):
        image = Image(np.random.randn(channels[i, 0], 40, 40))
        igo_img = igo(image)
        igo2_img = igo(image, double_angles=True)
        assert_allclose(igo_img.shape, image.shape)
        assert_allclose(igo2_img.shape, image.shape)
        assert_allclose(igo_img.n_channels, 2 * channels[i, 0])
        assert_allclose(igo2_img.n_channels, 4 * channels[i, 0])


def test_es_channels():
    n_cases = 3
    channels = np.random.randint(1, 10, [n_cases, 1])
    for i in range(n_cases):
        image = Image(np.random.randn(channels[i, 0], 40, 40))
        es_img = es(image)
        assert_allclose(es_img.shape, image.shape)
        assert_allclose(es_img.n_channels, 2 * channels[i, 0])


def test_daisy_channels():
    n_cases = 3
    rings = np.random.randint(1, 3, [n_cases, 1])
    orientations = np.random.randint(1, 7, [n_cases, 1])
    histograms = np.random.randint(1, 6, [n_cases, 1])
    channels = np.random.randint(1, 5, [n_cases, 1])
    for i in range(n_cases):
        image = Image(np.random.randn(channels[i, 0], 40, 40))
        daisy_img = daisy(image, step=4, rings=rings[i, 0],
                          orientations=orientations[i, 0],
                          histograms=histograms[i, 0])
        assert_allclose(daisy_img.shape, (3, 3))
        assert_allclose(daisy_img.n_channels,
                        ((rings[i, 0]*histograms[i, 0]+1)*orientations[i, 0]))


def test_igo_values():
    image = Image([[1., 2.], [2., 1.]])
    igo_img = igo(image)
    res = np.array(
        [[[0.70710678, 0.70710678],
          [-0.70710678, -0.70710678]],
         [[0.70710678, -0.70710678],
          [0.70710678, -0.70710678]]])
    assert_allclose(igo_img.pixels, res)
    image = Image([[0., 0.], [0., 0.]])
    igo_img = igo(image)
    res = np.array([[[0., 0.], [0., 0.]], [[1., 1.], [1., 1.]]])
    assert_allclose(igo_img.pixels, res)


def test_es_values():
    image = Image([[1., 2.], [2., 1.]])
    es_img = es(image)
    k = 1.0 / (2 * (2 ** 0.5))
    res = np.array([[[k, -k], [k, -k]], [[k, k], [-k, -k]]])
    assert_allclose(es_img.pixels, res)


def test_daisy_values():
    image = Image([[1., 2., 3., 4.], [2., 1., 3., 4.], [1., 2., 3., 4.],
                   [2., 1., 3., 4.]])
    daisy_img = daisy(image, step=1, rings=2, radius=1, orientations=8,
                      histograms=8)
    assert_allclose(np.around(daisy_img.pixels[10, 0, 0], 6), 0.001355)
    assert_allclose(np.around(daisy_img.pixels[20, 0, 1], 6), 0.032237)
    assert_allclose(np.around(daisy_img.pixels[30, 1, 0], 6), 0.002032)
    assert_allclose(np.around(daisy_img.pixels[40, 1, 1], 6), 0.000163)


@attr('cyvlfeat')
def test_dsift_values():
    from menpo.feature import dsift
    # Equivalent to the transpose of image in Matlab
    image = Image([[1, 2, 3, 4], [2, 1, 3, 4], [1, 2, 3, 4], [2, 1, 3, 4]])
    sift_img = dsift(image, cell_size_horizontal=2, cell_size_vertical=2)
    assert_allclose(np.around(sift_img.pixels[0, 0, 0], 6), 19.719786,
                    rtol=1e-04)
    assert_allclose(np.around(sift_img.pixels[1, 0, 1], 6), 141.535736,
                    rtol=1e-04)
    assert_allclose(np.around(sift_img.pixels[0, 1, 0], 6), 184.377472,
                    rtol=1e-04)
    assert_allclose(np.around(sift_img.pixels[5, 1, 1], 6), 39.04007,
                    rtol=1e-04)


def test_lbp_values():
    image = Image([[0., 6., 0.], [5., 18., 13.], [0., 20., 0.]])
    lbp_img = lbp(image, radius=1, samples=4, mapping_type='none',
                  padding=False)
    assert_allclose(lbp_img.pixels, 8.)
    image = Image([[0., 6., 0.], [5., 25., 13.], [0., 20., 0.]])
    lbp_img = lbp(image, radius=1, samples=4, mapping_type='riu2',
                  padding=False)
    assert_allclose(lbp_img.pixels, 0.)
    image = Image([[0., 6., 0.], [5., 13., 13.], [0., 20., 0.]])
    lbp_img = lbp(image, radius=1, samples=4, mapping_type='u2', padding=False)
    assert_allclose(lbp_img.pixels, 8.)
    image = Image([[0., 6., 0.], [5., 6., 13.], [0., 20., 0.]])
    lbp_img = lbp(image, radius=1, samples=4, mapping_type='ri', padding=False)
    assert_allclose(lbp_img.pixels, 4.)


def test_constrain_landmarks():
    breaking_bad = mio.import_builtin_asset('breakingbad.jpg').as_masked()
    breaking_bad = breaking_bad.crop_to_landmarks(boundary=20)
    breaking_bad = breaking_bad.resize([50, 50])
    breaking_bad.constrain_mask_to_landmarks()
    hog_b = hog(breaking_bad, mode='sparse')
    x = np.where(hog_b.landmarks['PTS'].points[:, 0] > hog_b.shape[1] - 1)
    y = np.where(hog_b.landmarks['PTS'].points[:, 0] > hog_b.shape[0] - 1)
    assert_allclose(len(x[0]) + len(y[0]), 12)
    hog_b = hog(breaking_bad, mode='sparse')
<<<<<<< HEAD
    hog_b.constrain_landmarks_to_bounds()
    x = np.where(hog_b.landmarks['PTS'].points[:, 0] > hog_b.shape[1] - 1)
    y = np.where(hog_b.landmarks['PTS'].points[:, 0] > hog_b.shape[0] - 1)
    assert_allclose(len(x[0]) + len(y[0]), 0)
=======
    hog_b.landmarks['PTS'] = hog_b.landmarks['PTS'].lms.constrain_to_bounds(
        hog_b.bounds())
    x = np.where(hog_b.landmarks['PTS'].lms.points[:, 0] > hog_b.shape[1] - 1)
    y = np.where(hog_b.landmarks['PTS'].lms.points[:, 0] > hog_b.shape[0] - 1)
    assert_allclose(len(x[0]) + len(y[0]), 0)


def test_no_op():
    image = Image([[1., 2.], [2., 1.]])
    new_image = no_op(image)
    assert_allclose(image.pixels, new_image.pixels)
    assert not is_same_array(image.pixels, new_image.pixels)


def test_normalize_no_scale_all():
    pixels = np.arange(27, dtype=np.float).reshape([3, 3, 3])
    image = Image(pixels, copy=False)
    new_image = normalize(image, scale_func=None, mode='all')
    assert_allclose(new_image.pixels, pixels - 13.)


def test_normalize_norm_all():
    pixels = np.arange(27, dtype=np.float).reshape([3, 3, 3])
    image = Image(pixels, copy=False)
    new_image = normalize_norm(image, mode='all')
    assert_allclose(np.linalg.norm(new_image.pixels),  1.)


def test_normalize_norm_channels():
    pixels = np.arange(27, dtype=np.float).reshape([3, 3, 3])
    image = Image(pixels, copy=False)
    new_image = normalize_norm(image, mode='per_channel')
    assert_allclose(np.linalg.norm(new_image.pixels[0]),  1.)
    assert_allclose(np.linalg.norm(new_image.pixels[1]),  1.)
    assert_allclose(np.linalg.norm(new_image.pixels[2]),  1.)


def test_normalize_std_all():
    pixels = np.arange(27, dtype=np.float).reshape([3, 3, 3])
    image = Image(pixels, copy=False)
    new_image = normalize_std(image, mode='all')
    assert_allclose(np.std(new_image.pixels),  1.)


def test_normalize_std_channels():
    pixels = np.arange(27, dtype=np.float).reshape([3, 3, 3])
    image = Image(pixels, copy=False)
    new_image = normalize_std(image, mode='per_channel')
    assert_allclose(np.std(new_image.pixels[0]),  1.)
    assert_allclose(np.std(new_image.pixels[1]),  1.)
    assert_allclose(np.std(new_image.pixels[2]),  1.)


def test_normalize_var_all():
    pixels = np.arange(27, dtype=np.float).reshape([3, 3, 3])
    image = Image(pixels, copy=False)
    new_image = normalize_var(image, mode='all')
    assert_allclose(np.var(new_image.pixels),  0.01648, atol=1e-3)


def test_normalize_var_channels():
    pixels = np.arange(27, dtype=np.float).reshape([3, 3, 3])
    image = Image(pixels, copy=False)
    new_image = normalize_var(image, mode='per_channel')
    assert_allclose(np.var(new_image.pixels[0]),  0.15, atol=1e-5)
    assert_allclose(np.var(new_image.pixels[1]),  0.15, atol=1e-5)
    assert_allclose(np.var(new_image.pixels[2]),  0.15, atol=1e-5)


def test_normalize_no_scale_per_channel():
    pixels = np.arange(27, dtype=np.float).reshape([3, 3, 3])
    image = Image(pixels, copy=False)
    new_image = normalize(image, scale_func=None, mode='per_channel')
    assert_allclose(new_image.pixels[0], pixels[0] - 4.)
    assert_allclose(new_image.pixels[1], pixels[1] - 13.)
    assert_allclose(new_image.pixels[2], pixels[2] - 22.)


def test_normalize_no_scale_per_channel():
    pixels = np.arange(27, dtype=np.float).reshape([3, 3, 3])
    image = Image(pixels, copy=False)
    new_image = normalize(image, scale_func=None, mode='per_channel')
    assert_allclose(new_image.pixels[0], pixels[0] - 4.)
    assert_allclose(new_image.pixels[1], pixels[1] - 13.)
    assert_allclose(new_image.pixels[2], pixels[2] - 22.)


def test_normalize_scale_all():
    pixels = np.arange(27, dtype=np.float).reshape([3, 3, 3])
    dummy_scale = lambda *a, **kwargs: np.array(2.0)
    image = Image(pixels, copy=False)
    new_image = normalize(image, scale_func=dummy_scale, mode='all')
    assert_allclose(new_image.pixels, (pixels - 13.0) / 2.0)


def test_normalize_scale_per_channel():
    pixels = np.arange(27, dtype=np.float).reshape([3, 3, 3])
    image = Image(pixels, copy=False)
    dummy_scale = lambda *a, **kwargs: np.array(2.0)
    new_image = normalize(image, scale_func=dummy_scale, mode='per_channel')
    assert_allclose(new_image.pixels[0], (pixels[0] - 4.) / 2.0)
    assert_allclose(new_image.pixels[1], (pixels[1] - 13.) / 2.0)
    assert_allclose(new_image.pixels[2], (pixels[2] - 22.) / 2.0)


@raises(ValueError)
def test_normalize_unknown_mode_raises():
    image = Image.init_blank((2, 2))
    normalize(image, mode='fake')


@raises(ValueError)
def test_normalize_0_variance_raises():
    image = Image.init_blank((2, 2))
    dummy_scale = lambda *a, **kwargs: np.array(0.0)
    normalize(image, scale_func=dummy_scale)


def test_normalize_0_variance_warning():
    pixels = np.arange(8, dtype=np.float).reshape([2, 2, 2])
    image = Image(pixels, copy=False)
    dummy_scale = lambda *a, **kwargs: np.array([2.0, 0.0])
    with warnings.catch_warnings():
        warnings.simplefilter("ignore")
        new_image = normalize(image, scale_func=dummy_scale,
                              error_on_divide_by_zero=False,
                              mode='per_channel')
    assert_allclose(new_image.pixels[0], [[-0.75, -0.25], [0.25, 0.75]])
    assert_allclose(new_image.pixels[1], [[-1.5, -0.5], [0.5, 1.5]])
>>>>>>> a1a11dc0
<|MERGE_RESOLUTION|>--- conflicted
+++ resolved
@@ -306,16 +306,10 @@
     y = np.where(hog_b.landmarks['PTS'].points[:, 0] > hog_b.shape[0] - 1)
     assert_allclose(len(x[0]) + len(y[0]), 12)
     hog_b = hog(breaking_bad, mode='sparse')
-<<<<<<< HEAD
-    hog_b.constrain_landmarks_to_bounds()
+    hog_b.landmarks['PTS'] = hog_b.landmarks['PTS'].constrain_to_bounds(
+        hog_b.bounds())
     x = np.where(hog_b.landmarks['PTS'].points[:, 0] > hog_b.shape[1] - 1)
     y = np.where(hog_b.landmarks['PTS'].points[:, 0] > hog_b.shape[0] - 1)
-    assert_allclose(len(x[0]) + len(y[0]), 0)
-=======
-    hog_b.landmarks['PTS'] = hog_b.landmarks['PTS'].lms.constrain_to_bounds(
-        hog_b.bounds())
-    x = np.where(hog_b.landmarks['PTS'].lms.points[:, 0] > hog_b.shape[1] - 1)
-    y = np.where(hog_b.landmarks['PTS'].lms.points[:, 0] > hog_b.shape[0] - 1)
     assert_allclose(len(x[0]) + len(y[0]), 0)
 
 
@@ -440,5 +434,4 @@
                               error_on_divide_by_zero=False,
                               mode='per_channel')
     assert_allclose(new_image.pixels[0], [[-0.75, -0.25], [0.25, 0.75]])
-    assert_allclose(new_image.pixels[1], [[-1.5, -0.5], [0.5, 1.5]])
->>>>>>> a1a11dc0
+    assert_allclose(new_image.pixels[1], [[-1.5, -0.5], [0.5, 1.5]])