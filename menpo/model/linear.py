--- conflicted
+++ resolved
@@ -148,11 +148,7 @@
 
         Parameters
         ----------
-<<<<<<< HEAD
-        vector : (n_features,) ndarray
-=======
         vector : ``(n_features,)`` `ndarray`
->>>>>>> b228660a
             A vectorized novel instance.
 
         Returns
