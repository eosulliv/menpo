from __future__ import division
import numpy as np
from menpo.math import pca, ipca
from menpo.model.base import MeanInstanceLinearModel
from menpo.visualize import print_dynamic, progress_bar_str


class PCAModel(MeanInstanceLinearModel):
    r"""
    A :map:`MeanInstanceLinearModel` where components are Principal
    Components.

    Principal Component Analysis (PCA) by eigenvalue decomposition of the
    data's scatter matrix. For details of the implementation of PCA, see
    :map:`pca`.

    Parameters
    ----------
    samples : `list` of :map:`Vectorizable`
        List of samples to build the model from.
    centre : `bool`, optional
        When ``True`` (default) PCA is performed after mean centering the data.
        If ``False`` the data is assumed to be centred, and the mean will be
        ``0``.
    n_samples : `int`, optional
        If provided then ``samples``  must be an iterator  that yields
        ``n_samples``. If not provided then samples has to be a `list` (so we
        know how large the data matrix needs to be).
     """
    def __init__(self, samples, centre=True, n_samples=None, verbose=False):
        # extract data matrix, template and number of samples
        data, template, self.n_samples = extract_data(
            samples, n_samples=n_samples, verbose=verbose)

        # compute pca
        e_vectors, e_values, mean = pca(data, centre=centre, inplace=True)

        super(PCAModel, self).__init__(e_vectors, mean, template)
        self.centred = centre
        self._eigenvalues = e_values
        # start the active components as all the components
        self._n_active_components = int(self.n_components)
        self._trimmed_eigenvalues = np.array([])

    @property
    def n_active_components(self):
        r"""
        The number of components currently in use on this model.

        :type: `int`
        """
        return self._n_active_components

    @n_active_components.setter
    def n_active_components(self, value):
        r"""
        Sets an updated number of active components on this model.

        Parameters
        ----------
        value : `int`
            The new number of active components.

        Raises
        ------
        ValueError
            Tried setting n_active_components to {value} - value needs to be a
            float 0.0 < n_components < self._total_kept_variance_ratio ({}) or
            an integer 1 < n_components < self.n_components ({})
        """
        err_str = ("Tried setting n_active_components to {} - "
                   "value needs to be a float "
                   "0.0 < n_components < self._total_kept_variance_ratio "
                   "({}) or an integer 1 < n_components < "
                   "self.n_components ({})".format(
                   value, self._total_variance_ratio(), self.n_components))

        # check value
        if isinstance(value, float):
            if 0.0 < value <= self._total_variance_ratio():
                # value needed to capture desired variance
                value = np.sum(
                    [r < value
                     for r in self._total_eigenvalues_cumulative_ratio()]) + 1
            else:
                # variance must be bigger than 0.0
                raise ValueError(err_str)
        if isinstance(value, int):
            if value < 1:
                # at least 1 value must be kept
                raise ValueError(err_str)
            elif value >= self.n_components:
                if self.n_active_components < self.n_components:
                    # if the number of available components is smaller than
                    # the total number of components set value to the later
                    value = self.n_components
                else:
                    # if the previous is false and value bigger than the
                    # total number of components, do nothing
                    return
        if 0 < value <= self.n_components:
            self._n_active_components = int(value)
        else:
            raise ValueError(err_str)

    @MeanInstanceLinearModel.components.getter
    def components(self):
        r"""
        Returns the active components of the model.

        :type: ``(n_active_components, n_features)`` `ndarray`
        """
        return self._components[:self.n_active_components, :]

    @property
    def eigenvalues(self):
        r"""
        Returns the eigenvalues associated to the active components of the
        model, i.e. the amount of variance captured by each active component.

        :type: ``(n_active_components,)`` `ndarray`
        """
        return self._eigenvalues[:self.n_active_components]

    def whitened_components(self):
        r"""
        Returns the active components of the model whitened.

        Returns
        -------
        whitened_components : ``(n_active_components, n_features)`` `ndarray`
            The whitened components.
        """
        return self.components / (
            np.sqrt(self.eigenvalues * self.n_samples +
                    self.noise_variance())[:, None])

    def original_variance(self):
        r"""
        Returns the total amount of variance captured by the original model,
        i.e. the amount of variance present on the original samples.

        Returns
        -------
        optional_variance : `float`
            The variance captured by the model.
        """
        return self._eigenvalues.sum() + self._trimmed_eigenvalues.sum()

    def variance(self):
        r"""
        Returns the total amount of variance retained by the active
        components.

        Returns
        -------
        variance : `float`
            Total variance captured by the active components.
        """
        return self.eigenvalues.sum()

    def _total_variance(self):
        r"""
        Returns the total amount of variance retained by all components
        (active and inactive). Useful when the model has been trimmed.

        Returns
        -------
        total_variance : `float`
            Total variance captured by all components.
        """
        return self._eigenvalues.sum()

    def variance_ratio(self):
        r"""
        Returns the ratio between the amount of variance retained by the
        active components and the total amount of variance present on the
        original samples.

        Returns
        -------
        variance_ratio : `float`
            Ratio of active components variance and total variance present
            in original samples.
        """
        return self.variance() / self.original_variance()

    def _total_variance_ratio(self):
        r"""
        Returns the ratio between the total amount of variance retained by
        all components (active and inactive) and the total amount of variance
        present on the original samples.

        Returns
        -------
        total_variance_ratio : `float`
            Ratio of total variance over the original variance.
        """
        return self._total_variance() / self.original_variance()

    def eigenvalues_ratio(self):
        r"""
        Returns the ratio between the variance captured by each active
        component and the total amount of variance present on the original
        samples.

        Returns
        -------
        eigenvalues_ratio : ``(n_active_components,)`` `ndarray`
            The active eigenvalues array scaled by the original variance.
        """
        return self.eigenvalues / self.original_variance()

    def _total_eigenvalues_ratio(self):
        r"""
        Returns the ratio between the variance captured by each active
        component and the total amount of variance present on the original
        samples.

        Returns
        -------
        total_eigenvalues_ratio : ``(n_components,)`` `ndarray`
            Array of eigenvalues scaled by the original variance.
        """
        return self._eigenvalues / self.original_variance()

    def eigenvalues_cumulative_ratio(self):
        r"""
        Returns the cumulative ratio between the variance captured by the
        active components and the total amount of variance present on the
        original samples.

        Returns
        -------
        eigenvalues_cumulative_ratio : ``(n_active_components,)`` `ndarray`
            Array of cumulative eigenvalues.
        """
        return np.cumsum(self.eigenvalues_ratio())

    def _total_eigenvalues_cumulative_ratio(self):
        r"""
        Returns the cumulative ratio between the variance captured by the
        active components and the total amount of variance present on the
        original samples.

        Returns
        -------
        total_eigenvalues_cumulative_ratio : ``(n_active_components,)`` `ndarray`
            Array of total cumulative eigenvalues.
        """
        return np.cumsum(self._total_eigenvalues_ratio())

    def noise_variance(self):
        r"""
        Returns the average variance captured by the inactive components,
        i.e. the sample noise assumed in a Probabilistic PCA formulation.

        If all components are active, then ``noise_variance == 0.0``.

        Returns
        -------
        noise_variance : `float`
            The mean variance of the inactive components.
        """
        if self.n_active_components == self.n_components:
            noise_variance = 0.0
            if self._trimmed_eigenvalues.size is not 0:
                noise_variance += self._trimmed_eigenvalues.mean()
        else:
            noise_variance = np.hstack(
                (self._eigenvalues[self.n_active_components:],
                 self._trimmed_eigenvalues)).mean()
        return noise_variance

    def noise_variance_ratio(self):
        r"""
        Returns the ratio between the noise variance and the total amount of
        variance present on the original samples.

        Returns
        -------
        noise_variance_ratio : `float`
            The ratio between the noise variance and the variance present
            in the original samples.
        """
        return self.noise_variance() / self.original_variance()

    def inverse_noise_variance(self):
        r"""
        Returns the inverse of the noise variance.

        Returns
        -------
        inverse_noise_variance : `float`
            Inverse of the noise variance.

        Raises
        ------
        ValueError
            If ``noise_variance() == 0``
        """
        noise_variance = self.noise_variance()
        if noise_variance == 0:
            raise ValueError("noise variance is 0 - cannot take the inverse")
        return 1.0 / noise_variance

    def component_vector(self, index, with_mean=True, scale=1.0):
        r"""
        A particular component of the model, in vectorized form.

        Parameters
        ----------
        index : `int`
            The component that is to be returned
        with_mean: `bool`, optional
            If ``True``, the component will be blended with the mean vector
            before being returned. If not, the component is returned on it's
            own.
        scale : `float`, optional
            A scale factor that should be applied to the component. Only
            valid in the case where with_mean is ``True``. The scale is applied
            in units of standard deviations (so a scale of ``1.0``
            `with_mean` visualizes the mean plus ``1`` std. dev of the component
            in question).

        Returns
        -------
        component_vector : ``(n_features,)`` `ndarray`
            The component vector of the given index.
        """
        if with_mean:
            # on PCA, scale is in units of std. deviations...
            scaled_eigval = scale * np.sqrt(self.eigenvalues[index])
            return (scaled_eigval * self.components[index]) + self.mean_vector
        else:
            return self.components[index]

    def instance_vectors(self, weights):
        """
        Creates new vectorized instances of the model using the first
        components in a particular weighting.

        Parameters
        ----------
        weights : ``(n_vectors, n_weights)`` `ndarray` or `list` of `lists`
            The weightings for the first `n_weights` components that
            should be used per instance that is to be produced

            ``weights[i, j]`` is the linear contribution of the j'th
            principal component to the i'th instance vector produced. Note
            that if ``n_weights < n_components``, only the first ``n_weight``
            components are used in the reconstruction (i.e. unspecified
            weights are implicitly ``0``).

        Returns
        -------
        vectors : ``(n_vectors, n_features)`` `ndarray`
            The instance vectors for the weighting provided.

        Raises
        ------
        ValueError
            If n_weights > n_components
        """
        weights = np.asarray(weights)  # if eg a list is provided
        n_instances, n_weights = weights.shape
        if n_weights > self.n_active_components:
            raise ValueError(
                "Number of weightings cannot be greater than {}".format(
                    self.n_active_components))
        else:
            full_weights = np.zeros((n_instances, self.n_active_components))
            full_weights[..., :n_weights] = weights
            weights = full_weights
        return self._instance_vectors_for_full_weights(weights)

    def trim_components(self, n_components=None):
        r"""
        Permanently trims the components down to a certain amount. The number of
        active components will be automatically reset to this particular value.

        This will reduce `self.n_components` down to `n_components`
        (if ``None``, `self.n_active_components` will be used), freeing up
        memory in the process.

        Once the model is trimmed, the trimmed components cannot be recovered.

        Parameters
        ----------
        n_components: `int` >= ``1`` or `float` > ``0.0`` or ``None``, optional
            The number of components that are kept or else the amount (ratio)
            of variance that is kept. If ``None``, `self.n_active_components` is
            used.

        Notes
        -----
        In case `n_components` is greater than the total number of components or
        greater than the amount of variance currently kept, this method does
        not perform any action.
        """
        if n_components is None:
            # by default trim using the current n_active_components
            n_components = self.n_active_components
        # set self.n_active_components to n_components
        self.n_active_components = n_components

        if self.n_active_components < self.n_components:
            # set self.n_components to n_components
            self._components = self._components[:self.n_active_components]
            # store the eigenvalues associated to the discarded components
            self._trimmed_eigenvalues = np.hstack((
                self._trimmed_eigenvalues,
                self._eigenvalues[self.n_active_components:]))
            # make sure that the eigenvalues are trimmed too
            self._eigenvalues = self._eigenvalues[:self.n_active_components]

    def project_whitened(self, instance):
        """
        Projects the `instance` onto the whitened components, retrieving the 
        whitened linear weightings.

        Parameters
        ----------
        instance : :map:`Vectorizable`
            A novel instance.

        Returns
        -------
        projected : (n_components,)
            A vector of whitened linear weightings
        """
        return self.project_whitened_vector(instance.as_vector())

    def project_whitened_vector(self, vector_instance):
        """
<<<<<<< HEAD
        Returns a sheared (non-orthogonal) reconstruction of `vector_instance`.
=======
        Projects the `vector_instance` onto the whitened components, 
        retrieving the whitened linear weightings.
>>>>>>> 95d356d6

        Parameters
        ----------
        vector_instance : ``(n_features,)`` `ndarray`
            A novel vector.

        Returns
        -------
<<<<<<< HEAD
        sheared_reconstruction : ``(n_features,)`` `ndarray`
            A sheared (non-orthogonal) reconstruction of `vector_instance`
=======
        projected : (n_components,)
            A vector of whitened linear weightings
>>>>>>> 95d356d6
        """
        whitened_components = self.whitened_components()
        return np.dot(vector_instance, whitened_components.T)

    def orthonormalize_against_inplace(self, linear_model):
        r"""
        Enforces that the union of this model's components and another are
        both mutually orthonormal.

        Note that the model passed in is guaranteed to not have it's number
        of available components changed. This model, however, may loose some
        dimensionality due to reaching a degenerate state.

        The removed components will always be trimmed from the end of
        components (i.e. the components which capture the least variance).
        If trimming is performed, `n_components` and `n_available_components`
        would be altered - see :meth:`trim_components` for details.

        Parameters
        ----------
        linear_model : :map:`LinearModel`
            A second linear model to orthonormalize this against.
        """
        # take the QR decomposition of the model components
        Q = (np.linalg.qr(np.hstack((linear_model._components.T,
                                     self._components.T)))[0]).T
        # the model passed to us went first, so all it's components will
        # survive. Pull them off, and update the other model.
        linear_model.components = Q[:linear_model.n_components, :]
        # it's possible that all of our components didn't survive due to
        # degeneracy. We need to trim our components down before replacing
        # them to ensure the number of components is consistent (otherwise
        # the components setter will complain at us)
        n_available_components = Q.shape[0] - linear_model.n_components
        if n_available_components < self.n_components:
            # oh dear, we've lost some components from the end of our model.
            if self.n_active_components < n_available_components:
                # save the current number of active components
                n_active_components = self.n_active_components
            else:
                # save the current number of available components
                n_active_components = n_available_components
            # call trim_components to update our state.
            self.trim_components(n_components=n_available_components)
            if n_active_components < n_available_components:
                # reset the number of active components
                self.n_active_components = n_active_components

        # now we can set our own components with the updated orthogonal ones
        self.components = Q[linear_model.n_components:, :]

    def increment(self, samples, n_samples=None, forgetting_factor=1.0,
                  verbose=False):
        r"""
        Update the eigenvectors, eigenvalues and mean vector of this model
        by performing incremental PCA on the given samples.

        Parameters
        -----------
        samples : list of :map:`Vectorizable`
            List of new samples to update the model from.
        n_samples : int, optional
            If provided then ``samples``  must be an iterator  that yields
            ``n_samples``. If not provided then samples has to be a
            list (so we know how large the data matrix needs to be).
        forgetting_factor : [0.0, 1.0] float, optional
            Forgetting factor that weights the relative contribution of new
            samples vs old samples. If 1.0, all samples are weighted equally
            and, hence, the results is the exact same as performing batch
            PCA on the concatenated list of old and new simples. If <1.0,
            more emphasis is put on the new samples. See [1] for details.

        References
        ----------
        .. [1] David Ross, Jongwoo Lim, Ruei-Sung Lin, Ming-Hsuan Yang.
           "Incremental Learning for Robust Visual Tracking". IJCV, 2007.
        """
        # extract data matrix, template and number of samples
        data, template, n_samples = extract_data(
            samples, n_samples=n_samples, verbose=verbose)

        # compute incremental pca
        e_vectors, e_values, m_vector = ipca(
            data, self._components, self._eigenvalues, self.n_samples,
            m_a=self.mean_vector, f=forgetting_factor)

        # if the number of active components is the same as the total number
        # of components so it will be after this method is executed
        reset = 1 if self.n_active_components == self.n_components else 0

        # update mean, components, eigenvalues and number of samples
        self.mean_vector = m_vector
        self._components = e_vectors
        self._eigenvalues = e_values
        self.n_samples += n_samples

        # reset the number of active components to the total number of
        # components
        if reset:
            self.n_active_components = self.n_components

    def plot_eigenvalues(self, figure_id=None, new_figure=False,
                         render_lines=True, line_colour='b', line_style='-',
                         line_width=2, render_markers=True, marker_style='o',
                         marker_size=6, marker_face_colour='b',
                         marker_edge_colour='k', marker_edge_width=1.,
                         render_axes=True, axes_font_name='sans-serif',
                         axes_font_size=10, axes_font_style='normal',
                         axes_font_weight='normal', figure_size=(10, 6),
                         render_grid=True, grid_line_style='--',
                         grid_line_width=0.5):
        r"""
        Plot of the eigenvalues.

        Parameters
        ----------
        figure_id : `object`, optional
            The id of the figure to be used.
        new_figure : `bool`, optional
            If ``True``, a new figure is created.
        render_lines : `bool`, optional
            If ``True``, the line will be rendered.
        line_colour : See Below, optional
            The colour of the lines.
            Example options ::

                {``r``, ``g``, ``b``, ``c``, ``m``, ``k``, ``w``}
                or 
                ``(3, )`` `ndarray`
                or
                `list` of length ``3``

        line_style : {``-``, ``--``, ``-.``, ``:``}, optional
            The style of the lines.
        line_width : `float`, optional
            The width of the lines.
        render_markers : `bool`, optional
            If ``True``, the markers will be rendered.
        marker_style : See Below, optional
            The style of the markers.
            Example options ::

                {``.``, ``,``, ``o``, ``v``, ``^``, ``<``, ``>``, ``+``,
                 ``x``, ``D``, ``d``, ``s``, ``p``, ``*``, ``h``, ``H``,
                 ``1``, ``2``, ``3``, ``4``, ``8``}

        marker_size : `int`, optional
            The size of the markers in points^2.
        marker_face_colour : See Below, optional
            The face (filling) colour of the markers.
            Example options ::

                {``r``, ``g``, ``b``, ``c``, ``m``, ``k``, ``w``}
                or 
                ``(3, )`` `ndarray`
                or
                `list` of length ``3``

        marker_edge_colour : See Below, optional
            The edge colour of the markers.
            Example options ::

                {``r``, ``g``, ``b``, ``c``, ``m``, ``k``, ``w``}
                or 
                ``(3, )`` `ndarray`
                or
                `list` of length ``3``

        marker_edge_width : `float`, optional
            The width of the markers' edge.
        render_axes : `bool`, optional
            If ``True``, the axes will be rendered.
        axes_font_name : See Below, optional
            The font of the axes.
            Example options ::

                {``serif``, ``sans-serif``, ``cursive``, ``fantasy``,
                 ``monospace``}

        axes_font_size : `int`, optional
            The font size of the axes.
        axes_font_style : {``normal``, ``italic``, ``oblique``}, optional
            The font style of the axes.
        axes_font_weight : See Below, optional
            The font weight of the axes.
            Example options ::

                {``ultralight``, ``light``, ``normal``, ``regular``,
                 ``book``, ``medium``, ``roman``, ``semibold``,
                 ``demibold``, ``demi``, ``bold``, ``heavy``,
                 ``extra bold``, ``black``}

        figure_size : (`float`, `float`) or ``None``, optional
            The size of the figure in inches.
        render_grid : `bool`, optional
            If ``True``, the grid will be rendered.
        grid_line_style : {``-``, ``--``, ``-.``, ``:``}, optional
            The style of the grid lines.
        grid_line_width : `float`, optional
            The width of the grid lines.

        Returns
        -------
        viewer : :map:`MatplotlibRenderer`
            The viewer object.
        """
        from menpo.visualize import GraphPlotter
        return GraphPlotter(figure_id=figure_id, new_figure=new_figure,
                            x_axis=range(self.n_active_components),
                            y_axis=[self.eigenvalues], title='Eigenvalues',
                            x_label='Component Number', y_label='Eigenvalue',
                            x_axis_limits=(0, self.n_active_components - 1),
                            y_axis_limits=None).render(
            render_lines=render_lines, line_colour=line_colour,
            line_style=line_style, line_width=line_width,
            render_markers=render_markers, marker_style=marker_style,
            marker_size=marker_size, marker_face_colour=marker_face_colour,
            marker_edge_colour=marker_edge_colour,
            marker_edge_width=marker_edge_width, render_legend=False,
            render_axes=render_axes, axes_font_name=axes_font_name,
            axes_font_size=axes_font_size, axes_font_style=axes_font_style,
            axes_font_weight=axes_font_weight, render_grid=render_grid,
            grid_line_style=grid_line_style, grid_line_width=grid_line_width,
            figure_size=figure_size)

    def plot_eigenvalues_ratio(self, figure_id=None, new_figure=False,
                               render_lines=True, line_colour='b',
                               line_style='-', line_width=2,
                               render_markers=True, marker_style='o',
                               marker_size=6, marker_face_colour='b',
                               marker_edge_colour='k', marker_edge_width=1.,
                               render_axes=True, axes_font_name='sans-serif',
                               axes_font_size=10, axes_font_style='normal',
                               axes_font_weight='normal', figure_size=(10, 6),
                               render_grid=True, grid_line_style='--',
                               grid_line_width=0.5):
        r"""
        Plot of the variance ratio captured by the eigenvalues.

        Parameters
        ----------
        figure_id : `object`, optional
            The id of the figure to be used.
        new_figure : `bool`, optional
            If ``True``, a new figure is created.
        render_lines : `bool`, optional
            If ``True``, the line will be rendered.
        line_colour : See Below, optional
            The colour of the lines.
            Example options ::

                {``r``, ``g``, ``b``, ``c``, ``m``, ``k``, ``w``}
                or 
                ``(3, )`` `ndarray`
                or
                `list` of length ``3``

        line_style : {``-``, ``--``, ``-.``, ``:``}, optional
            The style of the lines.
        line_width : `float`, optional
            The width of the lines.
        render_markers : `bool`, optional
            If ``True``, the markers will be rendered.
        marker_style : See Below, optional
            The style of the markers.
            Example options ::

                {``.``, ``,``, ``o``, ``v``, ``^``, ``<``, ``>``, ``+``,
                 ``x``, ``D``, ``d``, ``s``, ``p``, ``*``, ``h``, ``H``,
                 ``1``, ``2``, ``3``, ``4``, ``8``}

        marker_size : `int`, optional
            The size of the markers in points^2.
        marker_face_colour : See Below, optional
            The face (filling) colour of the markers.
            Example options ::

                {``r``, ``g``, ``b``, ``c``, ``m``, ``k``, ``w``}
                or 
                ``(3, )`` `ndarray`
                or
                `list` of length ``3``

        marker_edge_colour : See Below, optional
            The edge colour of the markers.
            Example options ::

                {``r``, ``g``, ``b``, ``c``, ``m``, ``k``, ``w``}
                or 
                ``(3, )`` `ndarray`
                or
                `list` of length ``3``

        marker_edge_width : `float`, optional
            The width of the markers' edge.
        render_axes : `bool`, optional
            If ``True``, the axes will be rendered.
        axes_font_name : See Below, optional
            The font of the axes.
            Example options ::

                {``serif``, ``sans-serif``, ``cursive``, ``fantasy``,
                 ``monospace``}

        axes_font_size : `int`, optional
            The font size of the axes.
        axes_font_style : {``normal``, ``italic``, ``oblique``}, optional
            The font style of the axes.
        axes_font_weight : See Below, optional
            The font weight of the axes.
            Example options ::

                {``ultralight``, ``light``, ``normal``, ``regular``,
                 ``book``, ``medium``, ``roman``, ``semibold``,
                 ``demibold``, ``demi``, ``bold``, ``heavy``,
                 ``extra bold``, ``black``}

        figure_size : (`float`, `float`) or `None`, optional
            The size of the figure in inches.
        render_grid : `bool`, optional
            If ``True``, the grid will be rendered.
        grid_line_style : {``-``, ``--``, ``-.``, ``:``}, optional
            The style of the grid lines.
        grid_line_width : `float`, optional
            The width of the grid lines.

        Returns
        -------
        viewer : :map:`MatplotlibRenderer`
            The viewer object.
        """
        from menpo.visualize import GraphPlotter
        return GraphPlotter(figure_id=figure_id, new_figure=new_figure,
                            x_axis=range(self.n_active_components),
                            y_axis=[self.eigenvalues_ratio()],
                            title='Variance Ratio of Eigenvalues',
                            x_label='Component Number',
                            y_label='Variance Ratio',
                            x_axis_limits=(0, self.n_active_components - 1),
                            y_axis_limits=None).render(
            render_lines=render_lines, line_colour=line_colour,
            line_style=line_style, line_width=line_width,
            render_markers=render_markers, marker_style=marker_style,
            marker_size=marker_size, marker_face_colour=marker_face_colour,
            marker_edge_colour=marker_edge_colour,
            marker_edge_width=marker_edge_width, render_legend=False,
            render_axes=render_axes, axes_font_name=axes_font_name,
            axes_font_size=axes_font_size, axes_font_style=axes_font_style,
            axes_font_weight=axes_font_weight, render_grid=render_grid,
            grid_line_style=grid_line_style, grid_line_width=grid_line_width,
            figure_size=figure_size)

    def plot_eigenvalues_cumulative_ratio(self, figure_id=None,
                                          new_figure=False, render_lines=True,
                                          line_colour='b', line_style='-',
                                          line_width=2, render_markers=True,
                                          marker_style='o', marker_size=6,
                                          marker_face_colour='b',
                                          marker_edge_colour='k',
                                          marker_edge_width=1.,
                                          render_axes=True,
                                          axes_font_name='sans-serif',
                                          axes_font_size=10,
                                          axes_font_style='normal',
                                          axes_font_weight='normal',
                                          figure_size=(10, 6), render_grid=True,
                                          grid_line_style='--',
                                          grid_line_width=0.5):
        r"""
        Plot of the variance ratio captured by the eigenvalues.

        Parameters
        ----------
        figure_id : `object`, optional
            The id of the figure to be used.
        new_figure : `bool`, optional
            If ``True``, a new figure is created.
        render_lines : `bool`, optional
            If ``True``, the line will be rendered.
        line_colour : See Below, optional
            The colour of the lines.
            Example options ::

                {``r``, ``g``, ``b``, ``c``, ``m``, ``k``, ``w``}
                or 
                ``(3, )`` `ndarray`
                or
                `list` of length ``3``

        line_style : {``-``, ``--``, ``-.``, ``:``}, optional
            The style of the lines.
        line_width : `float`, optional
            The width of the lines.
        render_markers : `bool`, optional
            If ``True``, the markers will be rendered.
        marker_style : See Below, optional
            The style of the markers.
            Example options ::

                {``.``, ``,``, ``o``, ``v``, ``^``, ``<``, ``>``, ``+``,
                 ``x``, ``D``, ``d``, ``s``, ``p``, ``*``, ``h``, ``H``,
                 ``1``, ``2``, ``3``, ``4``, ``8``}

        marker_size : `int`, optional
            The size of the markers in points^2.
        marker_face_colour : See Below, optional
            The face (filling) colour of the markers.
            Example options ::

                {``r``, ``g``, ``b``, ``c``, ``m``, ``k``, ``w``}
                or 
                ``(3, )`` `ndarray`
                or
                `list` of length ``3``

        marker_edge_colour : See Below, optional
            The edge colour of the markers.
            Example options ::

                {``r``, ``g``, ``b``, ``c``, ``m``, ``k``, ``w``}
                or 
                ``(3, )`` `ndarray`
                or
                `list` of length ``3``

        marker_edge_width : `float`, optional
            The width of the markers' edge.
        render_axes : `bool`, optional
            If ``True``, the axes will be rendered.
        axes_font_name : See Below, optional
            The font of the axes.
            Example options ::

                {``serif``, ``sans-serif``, ``cursive``, ``fantasy``,
                 ``monospace``}

        axes_font_size : `int`, optional
            The font size of the axes.
        axes_font_style : {``normal``, ``italic``, ``oblique``}, optional
            The font style of the axes.
        axes_font_weight : See Below, optional
            The font weight of the axes.
            Example options ::

                {``ultralight``, ``light``, ``normal``, ``regular``,
                 ``book``, ``medium``, ``roman``, ``semibold``,
                 ``demibold``, ``demi``, ``bold``, ``heavy``,
                 ``extra bold``, ``black``}

        figure_size : (`float`, `float`) or `None`, optional
            The size of the figure in inches.
        render_grid : `bool`, optional
            If ``True``, the grid will be rendered.
        grid_line_style : {``-``, ``--``, ``-.``, ``:``}, optional
            The style of the grid lines.
        grid_line_width : `float`, optional
            The width of the grid lines.

        Returns
        -------
        viewer : :map:`MatplotlibRenderer`
            The viewer object.
        """
        from menpo.visualize import GraphPlotter
        return GraphPlotter(figure_id=figure_id, new_figure=new_figure,
                            x_axis=range(self.n_active_components),
                            y_axis=[self.eigenvalues_cumulative_ratio()],
                            title='Cumulative Variance Ratio of Eigenvalues',
                            x_label='Component Number',
                            y_label='Cumulative Variance Ratio',
                            x_axis_limits=(0, self.n_active_components - 1),
                            y_axis_limits=None).render(
            render_lines=render_lines, line_colour=line_colour,
            line_style=line_style, line_width=line_width,
            render_markers=render_markers, marker_style=marker_style,
            marker_size=marker_size, marker_face_colour=marker_face_colour,
            marker_edge_colour=marker_edge_colour,
            marker_edge_width=marker_edge_width, render_legend=False,
            render_axes=render_axes, axes_font_name=axes_font_name,
            axes_font_size=axes_font_size, axes_font_style=axes_font_style,
            axes_font_weight=axes_font_weight, render_grid=render_grid,
            grid_line_style=grid_line_style, grid_line_width=grid_line_width,
            figure_size=figure_size)

    def __str__(self):
        str_out = 'PCA Model \n'                             \
                  ' - centred:              {}\n'            \
                  ' - biased:               {}\n'            \
                  ' - # features:           {}\n'            \
                  ' - # active components:  {}\n'            \
                  ' - kept variance:        {:.2}  {:.1%}\n' \
                  ' - noise variance:       {:.2}  {:.1%}\n' \
                  ' - total # components:   {}\n'            \
                  ' - components shape:     {}\n'.format(
            self.centred,  self.biased, self.n_features,
            self.n_active_components, self.variance(), self.variance_ratio(),
            self.noise_variance(), self.noise_variance_ratio(),
            self.n_components, self.components.shape)
        return str_out


def extract_data(samples, n_samples=None, verbose=False):
    # get the first element as the template and use it to configure the
    # data matrix
    if n_samples is None:
        # samples is a list
        n_samples = len(samples)
        template = samples[0]
        samples = samples[1:]
    else:
        # samples is an iterator
        template = next(samples)
    n_features = template.n_parameters
    template_vector = template.as_vector()
    data = np.zeros((n_samples, n_features), dtype=template_vector.dtype)
    # now we can fill in the first element from the template
    data[0] = template_vector
    del template_vector
    if verbose:
        print('Allocated data matrix {:.2f}'
              'GB'.format(data.nbytes / 2 ** 30))
    # 1-based as we have the template vector set already
    for i, sample in enumerate(samples, 1):
        if i >= n_samples:
            break
        if verbose:
            print_dynamic(
                'Building data matrix from {} samples - {}'.format(
                    n_samples,
                progress_bar_str(float(i + 1) / n_samples, show_bar=True)))
        data[i] = sample.as_vector()

    return data, template, n_samples<|MERGE_RESOLUTION|>--- conflicted
+++ resolved
@@ -433,12 +433,8 @@
 
     def project_whitened_vector(self, vector_instance):
         """
-<<<<<<< HEAD
-        Returns a sheared (non-orthogonal) reconstruction of `vector_instance`.
-=======
         Projects the `vector_instance` onto the whitened components, 
         retrieving the whitened linear weightings.
->>>>>>> 95d356d6
 
         Parameters
         ----------
@@ -447,13 +443,8 @@
 
         Returns
         -------
-<<<<<<< HEAD
-        sheared_reconstruction : ``(n_features,)`` `ndarray`
-            A sheared (non-orthogonal) reconstruction of `vector_instance`
-=======
-        projected : (n_components,)
+        projected : ``(n_features,)`` `ndarray`
             A vector of whitened linear weightings
->>>>>>> 95d356d6
         """
         whitened_components = self.whitened_components()
         return np.dot(vector_instance, whitened_components.T)
