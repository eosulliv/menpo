from functools import partial

<<<<<<< HEAD
from .landmark import PTSImporter


class ImagePTSImporter(PTSImporter):
    r"""
    Implements the :meth:`_build_points` method for images. Here, `y` is the
    first axis.

    Parameters
    ----------
    filepath : string
        Absolute filepath of the landmarks
    """

    def __init__(self, filepath):
        super(ImagePTSImporter, self).__init__(filepath)

    def _build_points(self, xs, ys):
        """
        For images, `axis 0 = ys` and `axis 1 = xs`. Therefore, return the
        appropriate points array ordering.

        Parameters
        ----------
        xs : (N,) ndarray
            Row vector of `x` coordinates
        ys : (N,) ndarray
            Row vector of `y` coordinates

        Returns
        -------
        points : (N, 2) ndarray
            Array with `ys` as the first axis: `[ys; xs]`
        """
        return np.hstack([ys, xs])
=======
from .landmark import asf_importer, pts_importer


asf_image_importer = partial(asf_importer, image_origin=True)
asf_image_importer.__doc__ = asf_importer.__doc__

pts_image_importer = partial(pts_importer, image_origin=True)
pts_image_importer.__doc__ = pts_importer.__doc__
>>>>>>> a1a11dc0
<|MERGE_RESOLUTION|>--- conflicted
+++ resolved
@@ -1,42 +1,5 @@
 from functools import partial
 
-<<<<<<< HEAD
-from .landmark import PTSImporter
-
-
-class ImagePTSImporter(PTSImporter):
-    r"""
-    Implements the :meth:`_build_points` method for images. Here, `y` is the
-    first axis.
-
-    Parameters
-    ----------
-    filepath : string
-        Absolute filepath of the landmarks
-    """
-
-    def __init__(self, filepath):
-        super(ImagePTSImporter, self).__init__(filepath)
-
-    def _build_points(self, xs, ys):
-        """
-        For images, `axis 0 = ys` and `axis 1 = xs`. Therefore, return the
-        appropriate points array ordering.
-
-        Parameters
-        ----------
-        xs : (N,) ndarray
-            Row vector of `x` coordinates
-        ys : (N,) ndarray
-            Row vector of `y` coordinates
-
-        Returns
-        -------
-        points : (N, 2) ndarray
-            Array with `ys` as the first axis: `[ys; xs]`
-        """
-        return np.hstack([ys, xs])
-=======
 from .landmark import asf_importer, pts_importer
 
 
@@ -44,5 +7,4 @@
 asf_image_importer.__doc__ = asf_importer.__doc__
 
 pts_image_importer = partial(pts_importer, image_origin=True)
-pts_image_importer.__doc__ = pts_importer.__doc__
->>>>>>> a1a11dc0
+pts_image_importer.__doc__ = pts_importer.__doc__